--- conflicted
+++ resolved
@@ -105,9 +105,9 @@
 harness = false
 
 [[bench]]
-<<<<<<< HEAD
 name = "sumcheck_svo"
-=======
+harness = false
+
+[[bench]]
 name = "stir_queries"
->>>>>>> f9142391
 harness = false