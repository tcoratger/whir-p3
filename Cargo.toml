--- conflicted
+++ resolved
@@ -66,15 +66,11 @@
 tracing = { version = "0.1.37", default-features = false, features = [
     "attributes",
 ] }
-<<<<<<< HEAD
-tracing-forest = "0.3"
-=======
 rand = { version = "0.9", default-features = false, features = ["small_rng"] }
 
 # Bin-only deps pulling std
 clap = { version = "4.5", features = ["derive"], optional = true }
-tracing-forest = { version = "0.2", optional = true }
->>>>>>> 6cea0617
+tracing-forest = { version = "0.3", optional = true }
 tracing-subscriber = { version = "0.3.17", default-features = false, features = [
     "alloc",
     "env-filter",
