--- conflicted
+++ resolved
@@ -4,11 +4,6 @@
 use p3_maybe_rayon::prelude::*;
 use p3_util::log2_strict_usize;
 use tracing::instrument;
-<<<<<<< HEAD
-#[cfg(feature = "parallel")]
-use {rayon::join, std::mem::size_of};
-=======
->>>>>>> 1b73ed2a
 
 use super::{dense::WhirDensePolynomial, evals::EvaluationsList, wavelet::Radix2WaveletKernel};
 use crate::poly::multilinear::MultilinearPoint;
@@ -69,20 +64,11 @@
         EF: ExtensionField<F>,
     {
         let folding_factor = folding_randomness.num_variables();
-<<<<<<< HEAD
         CoefficientList(
             self.par_chunks_exact(1 << folding_factor)
                 .map(|coeffs| eval_multivariate(coeffs, folding_randomness))
                 .collect(),
         )
-=======
-        let coeffs = self
-            .par_chunks_exact(1 << folding_factor)
-            .map(|coeffs| eval_multivariate(coeffs, folding_randomness))
-            .collect();
-
-        CoefficientList(coeffs)
->>>>>>> 1b73ed2a
     }
 
     /// Evaluate self at `point`, where `point` is from a field extension extending the field over
