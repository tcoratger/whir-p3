--- conflicted
+++ resolved
@@ -325,13 +325,9 @@
 
         assert!(k_skip > 1);
         assert!(k_skip <= folding_factor);
-<<<<<<< HEAD
-
-        let (weights, sum) = statement.combine::<F>(combination_randomness);
-=======
+
         constraint.validate_for_skip_case();
-        let (weights, _) = constraint.combine_new();
->>>>>>> 7d9fac79
+        let (weights, sum) = constraint.combine_new();
 
         // Compute the skipped-round polynomial h and the rectangular views f̂, ŵ.
         //
