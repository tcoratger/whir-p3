use crate::{
    fiat_shamir::prover::ProverState,
    poly::{evals::EvaluationsList, multilinear::MultilinearPoint},
    sumcheck::small_value_utils::{
        Accumulators, compute_p_beta, idx4, idx4_v2, to_base_three_coeff,
    },
    whir::verifier::sumcheck,
};
use p3_challenger::{FieldChallenger, GrindingChallenger};
use p3_field::{ExtensionField, Field};
use p3_multilinear_util::eq::eval_eq;

<<<<<<< HEAD
// WE ASSUME THE NUMBER OF ROUNDS WE ARE DOING WITH SMALL VALUES IS 3
const NUM_OF_ROUNDS: usize = 3;

fn precompute_e_in<F: Field>(w: &MultilinearPoint<F>) -> Vec<F> {
    let half_l = w.num_variables() / 2;
    let w_in = w.0[NUM_OF_ROUNDS..NUM_OF_ROUNDS + half_l].to_vec();
=======
use super::sumcheck_polynomial::SumcheckPolynomial;

// TODO: w could be a MultilinearPoitn?
fn precompute_e_in<F: Field>(w: &Vec<F>) -> Vec<F> {
    let half_l = w.len() / 2;
    let w_in = w[NUM_OF_ROUNDS..NUM_OF_ROUNDS + half_l].to_vec();
>>>>>>> af12bd97
    eval_eq_in_hypercube(&w_in)
}

fn precompute_e_out<F: Field>(w: &MultilinearPoint<F>) -> [Vec<F>; NUM_OF_ROUNDS] {
    let half_l = w.num_variables() / 2;
    let w_out_len = w.num_variables() - half_l - 1;

    std::array::from_fn(|round| {
        let mut w_out = Vec::with_capacity(w_out_len);
        w_out.extend_from_slice(&w.0[round + 1..NUM_OF_ROUNDS]);
        w_out.extend_from_slice(&w.0[half_l + NUM_OF_ROUNDS..]);
        eval_eq_in_hypercube(&w_out)
    })
}

// Procedure 9. Page 37.
fn compute_accumulators_eq<F: Field, EF: ExtensionField<F>>(
    poly: &EvaluationsList<F>,
    e_in: Vec<EF>,
    e_out: [Vec<EF>; NUM_OF_ROUNDS],
) -> Accumulators<EF> {
    let l = poly.num_variables();
    let half_l = l / 2;

    let mut accumulators = Accumulators::<EF>::new_empty();

    let x_out_num_variables = half_l - NUM_OF_ROUNDS + (l % 2);
    debug_assert_eq!(half_l + x_out_num_variables, l - NUM_OF_ROUNDS);

    for x_out in 0..1 << (x_out_num_variables) {
        let mut temp_accumulators: Vec<EF> = vec![EF::ZERO; 27];

        for x_in in 0..1 << half_l {
            // We collect the evaluations of p(X_0, X_1, X_2, x_in, x_out) where
            // x_in and x_out are fixed and X_0, X_1, X_2 are variables.
            let start_index = (x_in << x_out_num_variables) | x_out;
            let step_size = 1 << (l - NUM_OF_ROUNDS);

            let current_evals: Vec<F> = poly
                .iter()
                .skip(start_index)
                .step_by(step_size)
                .copied()
                .collect();

            // We compute p(beta, x_in, x_out) for all beta in {0, 1, inf}^3
            let p_evals = compute_p_beta(current_evals);
            let e_in_value = e_in[x_in];

            for (accumulator, &p_eval) in temp_accumulators.iter_mut().zip(&p_evals) {
                *accumulator += e_in_value * p_eval;
            }
        }

        // TODO: This can be hardcoded for better performance.
        for beta_index in 0..27 {
            let [index_1, index_2, index_3] = idx4_v2(beta_index);
            let [_, beta_2, beta_3] = to_base_three_coeff(beta_index);
            let temp_acc = temp_accumulators[beta_index];

            // Accumulator 1: uses y = beta_2 || beta_3
            if let Some(index) = index_1 {
                let y = beta_2 << 1 | beta_3;
                let e_out_value = e_out[0][(y << x_out_num_variables) | x_out];
                accumulators.accumulate(0, index, e_out_value * temp_acc);
            }

            // Accumulator 2: uses y = beta_3
            if let Some(index) = index_2 {
                let y = beta_3;
                let e_out_value = e_out[1][(y << x_out_num_variables) | x_out];
                accumulators.accumulate(1, index, e_out_value * temp_acc);
            }

            // Accumulator 3: uses x_out directly
            if let Some(index) = index_3 {
                accumulators.accumulate(2, index, e_out[2][x_out] * temp_acc);
            }
        }
    }
    accumulators
}

pub fn eval_eq_in_hypercube<F: Field>(point: &Vec<F>) -> Vec<F> {
    let n = point.len();
    let mut evals = F::zero_vec(1 << n);
    eval_eq::<_, _, false>(point, &mut evals, F::ONE);
    evals
}

// Esta funcion es una copia de eval_eq() en poly/multilinear.rs
pub fn eval_eq_in_point<F: Field>(p: &[F], q: &[F]) -> F {
    let mut acc = F::ONE;
    for (&l, &r) in p.into_iter().zip(q) {
        acc *= F::ONE + l * r.double() - l - r;
    }
    acc
}

pub fn compute_linear_function<F: Field>(w: &[F], r: &[F]) -> [F; 2] {
    let round = w.len();
    debug_assert!(r.len() == round - 1);

    let mut const_eq: F = F::ONE;
    if round != 1 {
        const_eq = eval_eq_in_point(&w[..round - 1], r);
    }
    let w_i = w.last().unwrap();

    // Evaluacion de eq(w,X) en [eq(w,0),eq(w,1)]
    [const_eq * (F::ONE - *w_i), const_eq * *w_i]
}

fn get_evals_from_l_and_t<F: Field>(l: &[F; 2], t: &[F]) -> [F; 2] {
    [
        t[0] * l[0],          // s(0)
        t[2] * (l[1] - l[0]), //s(inf) -> l(inf) = l(1) - l(0)
    ]
}

// Algorithm 6. Page 19.
// Compute three sumcheck rounds using the small value optimizaition and split-eq accumulators.
// It Returns the two challenges r_1 and r_2 (TODO: creo que debería devolver también los polys foldeados).
pub fn small_value_sumcheck_three_rounds_eq<Challenger, F: Field, EF: ExtensionField<F>>(
    prover_state: &mut ProverState<F, EF, Challenger>,
    poly: &EvaluationsList<F>,
<<<<<<< HEAD
    w: &MultilinearPoint<EF>,
) -> [EF; 2]
=======
    w: &Vec<EF>,
) -> ([EF; 2], SumcheckPolynomial<EF>)
>>>>>>> af12bd97
where
    Challenger: FieldChallenger<F> + GrindingChallenger<Witness = F>,
{
    let e_in = precompute_e_in(w);
    let e_out = precompute_e_out(w);

    // We compute all the accumulators A_i(v, u).
    let accumulators = compute_accumulators_eq(poly, e_in, e_out);

    // ------------------   Round 1   ------------------

    // 1. For u in {0, 1, inf} compute t_1(u)
    // Recall: In round 1, t_1(u) = A_1(u).
    let t_1_evals = accumulators.get_accumulators_for_round(0);

    // 2. For u in {0, 1, inf} compute S_1(u) = t_1(u) * l_1(u).

    // We compute l_1(0) and l_1(1)
    let linear_1_evals = compute_linear_function(&w.0[..1], &[]);

    // We compute S_1(0) and S_1(inf)
    let round_poly_evals = get_evals_from_l_and_t(&linear_1_evals, &t_1_evals);

<<<<<<< HEAD
    // 3. Send S_1(u) to the verifier.d
=======
    // TODO: Esto es muy ineficiente. Hay que cambiar el verifier para que acepte la evaluacion en inf.
    let eval_in_two = round_poly_evals[2] * EF::from(F::TWO).square()
        + (round_poly_evals[1] - round_poly_evals[0] - round_poly_evals[2]) * EF::from(F::TWO)
        + round_poly_evals[0];

    let round_poly_evals = [round_poly_evals[0], round_poly_evals[1], eval_in_two];

    // 3. Send S_1(u) to the verifier.
    // TODO: En realidad no hace falta mandar S_1(1) porque se deduce usando S_1(0).
>>>>>>> af12bd97
    prover_state.add_extension_scalars(&round_poly_evals);

    // 4. Receive the challenge r_1 from the verifier.
    let r_1: EF = prover_state.sample();

    // 5. Compte R_2 = [L_0(r_1), L_1(r_1), L_inf(r_1)]
    // L_0 (x) = 1 - x
    // L_1 (x) = x
    // L_inf (x) = (x - 1)x
    let lagrange_evals_r_1 = [-r_1 + F::ONE, r_1];

    // ------------------ Round 2 ------------------

    // 1. For u in {0, 1, inf} compute t_2(u).
    // First we take the accumulators A_2(v, u).
    // There are 9 accumulators, since v in {0, 1, inf} and u in {0, 1, inf}.
    let accumulators_round_2 = accumulators.get_accumulators_for_round(1);

    let mut t_2_evals = [EF::ZERO; 2];

    t_2_evals[0] += lagrange_evals_r_1[0] * accumulators_round_2[0];
    t_2_evals[0] += lagrange_evals_r_1[1] * accumulators_round_2[3];

    t_2_evals[1] += lagrange_evals_r_1[0] * accumulators_round_2[1];
    t_2_evals[1] += lagrange_evals_r_1[1] * accumulators_round_2[4];

    // We compute l_2(0) and l_12inf)
    let linear_2_evals = compute_linear_function(&w.0[..2], &[r_1]);

    // We compute S_2(u)
    let round_poly_evals = get_evals_from_l_and_t(&linear_2_evals, &t_2_evals);
    // debug_assert!(round_poly_evals[2]);

    // TODO: Esto es muy ineficiente. Hay que cambiar el verifier para que acepte la evaluacion en inf.
    let eval_in_two = round_poly_evals[2] * EF::from(F::TWO).square()
        + (round_poly_evals[1] - round_poly_evals[0] - round_poly_evals[2]) * EF::from(F::TWO)
        + round_poly_evals[0];

    let round_poly_evals = [round_poly_evals[0], round_poly_evals[1], eval_in_two];

    // 3. Send S_2(u) to the verifier.
    // TODO: En realidad no hace falta mandar S_2(1) porque se deduce usando S_2(0).
    prover_state.add_extension_scalars(&round_poly_evals);

    // 4. Receive the challenge r_2 from the verifier.
    let r_2: EF = prover_state.sample();

    // 5. Compute R_3 = [L_00(r_1, r_2), L_01(r_1, r_2), ..., L_{inf inf}(r_1, r_2)]
    // L_00 (x1, x2) = (1 - x1) * (1 - x2)
    // L_01 (x1, x2) = (1 - x1) * x2
    // ...
    // L_{inf inf} (x1, x2) = (x1 - 1) * x1 * (x2 - 1) * x2

    let [l_0, l_1] = lagrange_evals_r_1;
    let one_minus_r_2 = -r_2 + F::ONE;

    let lagrange_evals_r_2 = [
        l_0 * one_minus_r_2, // L_0 0
        l_0 * r_2,           // L_0 1
        l_1 * one_minus_r_2, // L_1 0
        l_1 * r_2,           // L_1 1
    ];

    // Round 3

    // 1. For u in {0, 1, inf} compute t_3(u).

    // First we take the accumulators A_2(v, u).
    // There are 27 accumulators, since v in {0, 1, inf}^2 and u in {0, 1, inf}.
    let accumulators_round_3 = accumulators.get_accumulators_for_round(2);

    let mut t_3_evals = [EF::ZERO; 2];

    t_3_evals[0] += lagrange_evals_r_2[0] * accumulators_round_3[0]; // (0,0,u=0)
    t_3_evals[0] += lagrange_evals_r_2[1] * accumulators_round_3[3]; // (1,0,u=0)
    t_3_evals[0] += lagrange_evals_r_2[2] * accumulators_round_3[9]; // (0,1,u=0)
    t_3_evals[0] += lagrange_evals_r_2[3] * accumulators_round_3[12]; // (1,1,u=0)

    t_3_evals[1] += lagrange_evals_r_2[0] * accumulators_round_3[1]; // (0,0,u=1)
    t_3_evals[1] += lagrange_evals_r_2[1] * accumulators_round_3[4]; // (1,0,u=1)
    t_3_evals[1] += lagrange_evals_r_2[2] * accumulators_round_3[10]; // (0,1,u=1)
    t_3_evals[1] += lagrange_evals_r_2[3] * accumulators_round_3[13]; // (1,1,u=1)

    // 2. For u in {0, 1, inf} compute S_3(u) = t_3(u) * l_3(u).

    // We compute l_3(0) and l_3(inf)
    let linear_3_evals = compute_linear_function(&w.0[..3], &[r_1, r_2]);

    // We compute S_3(u)
    let round_poly_evals = get_evals_from_l_and_t(&linear_3_evals, &t_3_evals);

    // TODO: Esto es muy ineficiente.
    let eval_in_two = round_poly_evals[2] * EF::from(F::TWO).square()
        + (round_poly_evals[1] - round_poly_evals[0] - round_poly_evals[2]) * EF::from(F::TWO)
        + round_poly_evals[0];

    let sumcheck_poly_evals = [round_poly_evals[0], round_poly_evals[1], eval_in_two];

    // 3. Send S_3(u) to the verifier.
    // TODO: En realidad no hace falta mandar S_3(1) porque se dedecue usando S_3(0).
    prover_state.add_extension_scalars(&sumcheck_poly_evals);

    let sumcheck_poly = SumcheckPolynomial::new(sumcheck_poly_evals.to_vec());

    // TODO: Me parece que también va a haber que devolver poly_1 y poly_2 foldeados (con r_1 y r_2) para seguir con el sumcheck.
    ([r_1, r_2], sumcheck_poly)
}

#[cfg(test)]
mod tests {
    use super::*;
    use crate::{
        poly::{evals::EvaluationsList, multilinear::MultilinearPoint},
        sumcheck::sumcheck_small_value::compute_accumulators,
    };
    use p3_baby_bear::BabyBear;
    use p3_field::{
        BasedVectorSpace, PrimeCharacteristicRing, extension::BinomialExtensionField,
        integers::QuotientMap,
    };
    use rand::RngCore;

    type F = BabyBear;
    type EF = BinomialExtensionField<BabyBear, 4>;

    #[test]
    fn test_evals_serial_three_vars_matches_new_from_point() {
        let p = vec![F::from_u64(2), F::from_u64(3), F::from_u64(5)];
        let point = MultilinearPoint::new(p.to_vec());
        let value = F::from_u64(1);

        let via_method = EvaluationsList::new_from_point(&point, value)
            .into_iter()
            .collect::<Vec<_>>();
        let via_serial = eval_eq_in_hypercube(&p);

        assert_eq!(via_serial, via_method);
    }

    #[test]
    fn test_eq_evals() {
        // r = [p0, p1, p2]
        let p0 = F::from_u64(2);
        let p1 = F::from_u64(3);
        let p2 = F::from_u64(5);

        // Indices: 000, 001, 010, 011, 100, 101, 110, 111
        let expected = vec![
            (F::ONE - p0) * (F::ONE - p1) * (F::ONE - p2), // 000 v[0]
            (F::ONE - p0) * (F::ONE - p1) * p2,            // 001 v[1]
            (F::ONE - p0) * p1 * (F::ONE - p2),            // 010 v[2]
            (F::ONE - p0) * p1 * p2,                       // 011 v[3]
            p0 * (F::ONE - p1) * (F::ONE - p2),            // 100 v[4]
            p0 * (F::ONE - p1) * p2,                       // 101 v[5]
            p0 * p1 * (F::ONE - p2),                       // 110 v[6]
            p0 * p1 * p2,                                  // 111 v[7]
        ];

        let out = eval_eq_in_hypercube(&vec![p0, p1, p2]);
        assert_eq!(out, expected);
    }

    #[test]
    fn test_precompute_e_in() {
        let w: Vec<EF> = (0..10).map(|i| EF::from(F::from_int(i))).collect();
        let w = MultilinearPoint::new(w);

        let e_in = precompute_e_in(&w);

        let w_in = w.0[NUM_OF_ROUNDS..NUM_OF_ROUNDS + 5].to_vec();

        assert_eq!(
            w_in,
            vec![
                EF::from(F::from_int(3)),
                EF::from(F::from_int(4)),
                EF::from(F::from_int(5)),
                EF::from(F::from_int(6)),
                EF::from(F::from_int(7)),
            ]
        );

        // e_in should have length 2^5 = 32.
        assert_eq!(e_in.len(), 1 << 5);

        //  e_in[0] should be eq(w_in, 00000)
        let expected_0: EF = w_in.iter().map(|w_i| EF::ONE - *w_i).product();

        assert_eq!(expected_0, e_in[0]);
        assert_eq!(EF::from(-F::from_int(720)), e_in[0]);

        // e_in[5] should be  eq(w_in, 00101)
        let expected_5 =
            (EF::ONE - w_in[0]) * (EF::ONE - w_in[1]) * w_in[2] * (EF::ONE - w_in[3]) * w_in[4];
        assert_eq!(expected_5, e_in[5]);

        // e_in[15] should be eq(w_in, 10000)
        let expected_16: EF = w_in[1..].iter().map(|w_i| EF::ONE - *w_i).product::<EF>() * w_in[0];
        assert_eq!(expected_16, e_in[16]);

        // e_in[31] should be eq(w_in, 11111)
        let expected_31: EF = w_in.iter().map(|w_i| *w_i).product();
        assert_eq!(expected_31, e_in[31]);
    }

    #[test]
    fn test_precompute_e_out() {
        let mut rng = rand::rng();

        let w: Vec<EF> = (0..10)
            .map(|_| {
                let r1: u32 = rng.next_u32();
                let r2: u32 = rng.next_u32();
                let r3: u32 = rng.next_u32();
                let r4: u32 = rng.next_u32();

                EF::from_basis_coefficients_slice(&[
                    F::from_u32(r1),
                    F::from_u32(r2),
                    F::from_u32(r3),
                    F::from_u32(r4),
                ])
                .unwrap()
            })
            .collect();

        let w = MultilinearPoint::new(w);
        let e_out = precompute_e_out(&w);

        // Round 1:
        assert_eq!(e_out[0].len(), 16);

        assert_eq!(
            e_out[0][0],
            (EF::ONE - w[1]) * (EF::ONE - w[2]) * (EF::ONE - w[8]) * (EF::ONE - w[9])
        );
        assert_eq!(
            e_out[0][1],
            (EF::ONE - w[1]) * (EF::ONE - w[2]) * (EF::ONE - w[8]) * w[9]
        );
        assert_eq!(
            e_out[0][2],
            (EF::ONE - w[1]) * (EF::ONE - w[2]) * w[8] * (EF::ONE - w[9])
        );
        assert_eq!(
            e_out[0][3],
            (EF::ONE - w[1]) * (EF::ONE - w[2]) * w[8] * w[9]
        );
        assert_eq!(
            e_out[0][4],
            (EF::ONE - w[1]) * w[2] * (EF::ONE - w[8]) * (EF::ONE - w[9])
        );
        assert_eq!(
            e_out[0][5],
            (EF::ONE - w[1]) * w[2] * (EF::ONE - w[8]) * w[9]
        );
        assert_eq!(
            e_out[0][6],
            (EF::ONE - w[1]) * w[2] * w[8] * (EF::ONE - w[9])
        );
        assert_eq!(e_out[0][7], (EF::ONE - w[1]) * w[2] * w[8] * w[9]);

        assert_eq!(
            e_out[0][8],
            w[1] * (EF::ONE - w[2]) * (EF::ONE - w[8]) * (EF::ONE - w[9])
        );
        assert_eq!(
            e_out[0][9],
            w[1] * (EF::ONE - w[2]) * (EF::ONE - w[8]) * w[9]
        );
        assert_eq!(
            e_out[0][10],
            w[1] * (EF::ONE - w[2]) * w[8] * (EF::ONE - w[9])
        );
        assert_eq!(e_out[0][11], w[1] * (EF::ONE - w[2]) * w[8] * w[9]);
        assert_eq!(
            e_out[0][12],
            w[1] * w[2] * (EF::ONE - w[8]) * (EF::ONE - w[9])
        );
        assert_eq!(e_out[0][13], w[1] * w[2] * (EF::ONE - w[8]) * w[9]);
        assert_eq!(e_out[0][14], w[1] * w[2] * w[8] * (EF::ONE - w[9]));
        assert_eq!(e_out[0][15], w[1] * w[2] * w[8] * w[9]);

        // Round 2:
        assert_eq!(e_out[1].len(), 8);

        assert_eq!(
            e_out[1][0],
            (EF::ONE - w[2]) * (EF::ONE - w[8]) * (EF::ONE - w[9])
        );
        assert_eq!(e_out[1][1], (EF::ONE - w[2]) * (EF::ONE - w[8]) * w[9]);
        assert_eq!(e_out[1][2], (EF::ONE - w[2]) * w[8] * (EF::ONE - w[9]));
        assert_eq!(e_out[1][3], (EF::ONE - w[2]) * w[8] * w[9]);
        assert_eq!(e_out[1][4], w[2] * (EF::ONE - w[8]) * (EF::ONE - w[9]));
        assert_eq!(e_out[1][5], w[2] * (EF::ONE - w[8]) * w[9]);
        assert_eq!(e_out[1][6], w[2] * w[8] * (EF::ONE - w[9]));
        assert_eq!(e_out[1][7], w[2] * w[8] * w[9]);

        // Round 3:
        assert_eq!(e_out[2].len(), 4);

        assert_eq!(e_out[2][0], (EF::ONE - w[8]) * (EF::ONE - w[9]));
        assert_eq!(e_out[2][1], (EF::ONE - w[8]) * w[9]);
        assert_eq!(e_out[2][2], w[8] * (EF::ONE - w[9]));
        assert_eq!(e_out[2][3], w[8] * w[9]);
    }

    #[test]
    fn test_compute_accumulators_eq_l_10() {
        // We'll use polynomials of 10 variables.
        let l = 10;

        // w = [w0, w2, ..., w9]
        // Each w_i is a random extension field element built from 4 random field elements.
        let w: Vec<EF> = (0..l).map(|_| get_random_ef()).collect();
        let w = MultilinearPoint::new(w);
        // We build a random multilinear polynomial of 10 variables, using 2^10 evaluations in the hypercube {0,1}^10
        let poly = EvaluationsList::new((0..(1 << l)).map(|_| get_random_f()).collect());

        // We precompute E_in and E_out
        let e_in = precompute_e_in(&w);
        let e_out = precompute_e_out(&w);

        // We compute the accumulators.
        let accumulators = compute_accumulators_eq(&poly, e_in.clone(), e_out.clone());

        // A_3(0,0,0)
        let eq_w3_w4 = eval_eq_in_hypercube(&w.0[3..5].to_vec());
        let eq_w5_to_w9 = eval_eq_in_hypercube(&w.0[5..].to_vec());

        let expected_accumulator = (0..4)
            .map(|i| {
                eq_w5_to_w9
                    .iter()
                    .zip(poly.iter().skip(i * 32).take(32))
                    .map(|(eq, p)| *eq * *p)
                    .sum::<EF>()
            })
            .zip(eq_w3_w4.iter())
            .map(|(sum, eq)| sum * *eq)
            .sum::<EF>();

        assert_eq!(
            expected_accumulator,
            accumulators.get_accumulators_for_round(2)[0]
        );

        // A_3(1,0,1):
        let expected_accumulator = (0..4)
            .map(|i| {
                eq_w5_to_w9
                    .iter()
                    .zip(poly.iter().skip(640 + (i * 32)).take(32))
                    .map(|(eq, p)| *eq * *p)
                    .sum::<EF>()
            })
            .zip(eq_w3_w4.iter())
            .map(|(sum, eq)| sum * *eq)
            .sum::<EF>();

        assert_eq!(
            expected_accumulator,
            accumulators.get_accumulators_for_round(2)[10]
        );

        // We now compute A_3(1, inf, 0):

        // We compute p(1, inf, 0, b_L, b_R) for all b_L in {0, 1}^2 and b_R in {0, 1}^5.
        // Recall that p(1, inf, 0, b_L, b_R) = p(1, 1, 0, b_L, b_R) - p(1, 0, 0, b_L, b_R)
        let p_evals: [Vec<F>; 4] = [
            poly.iter()
                .skip(768)
                .take(32)
                .zip(poly.iter().skip(512).take(32))
                .map(|(p1, p0)| *p1 - *p0)
                .collect::<Vec<F>>(),
            poly.iter()
                .skip(800)
                .take(32)
                .zip(poly.iter().skip(544).take(32))
                .map(|(p1, p0)| *p1 - *p0)
                .collect::<Vec<F>>(),
            poly.iter()
                .skip(832)
                .take(32)
                .zip(poly.iter().skip(576).take(32))
                .map(|(p1, p0)| *p1 - *p0)
                .collect::<Vec<F>>(),
            poly.iter()
                .skip(864)
                .take(32)
                .zip(poly.iter().skip(608).take(32))
                .map(|(p1, p0)| *p1 - *p0)
                .collect::<Vec<F>>(),
        ];

        let expected_accumulator = (0..4)
            .map(|i| {
                eq_w5_to_w9
                    .iter()
                    .zip(p_evals[i].clone())
                    .map(|(eq, p)| *eq * p)
                    .sum::<EF>()
            })
            .zip(eq_w3_w4.iter())
            .map(|(sum, eq)| sum * *eq)
            .sum::<EF>();

        assert_eq!(
            expected_accumulator,
            accumulators.get_accumulators_for_round(2)[15]
        );

        // We compute now A_2(0, 0):
        let eq_w2_w3_w4 = eval_eq_in_hypercube(&w.0[2..5].to_vec());

        // We compute A_2(0, 0)
        let expected_accumulator = (0..8)
            .map(|i| {
                eq_w5_to_w9
                    .iter()
                    .zip(poly.iter().skip(i * 32).take(32))
                    .map(|(eq, p)| *eq * *p)
                    .sum::<EF>()
            })
            .zip(eq_w2_w3_w4.iter())
            .map(|(sum, eq)| sum * *eq)
            .sum::<EF>();

        assert_eq!(
            expected_accumulator,
            accumulators.get_accumulators_for_round(1)[0]
        );

        // A_2(inf, 0)
        let p_evals_inf_0: Vec<Vec<F>> = (0..8)
            .map(|i| {
                poly.iter()
                    .skip(512 + (i * 32))
                    .take(32)
                    .zip(poly.iter().skip(i * 32).take(32))
                    .map(|(p_1, p_0)| *p_1 - *p_0)
                    .collect()
            })
            .collect();

        let expected_accumulator = (0..8)
            .map(|i| {
                eq_w5_to_w9
                    .iter()
                    .zip(p_evals_inf_0[i].clone())
                    .map(|(eq, p)| *eq * p)
                    .sum::<EF>()
            })
            .zip(eq_w2_w3_w4.iter())
            .map(|(sum, eq)| sum * *eq)
            .sum::<EF>();

        assert_eq!(
            expected_accumulator,
            accumulators.get_accumulators_for_round(1)[6]
        );

        // A_1(u)
        let eq_w1_w2_w3_w4 = eval_eq_in_hypercube(&w.0[1..5].to_vec());

        // We compute A_1(0)
        let expected_accumulator = (0..16)
            .map(|i| {
                eq_w5_to_w9
                    .iter()
                    .zip(poly.iter().skip(i * 32).take(32))
                    .map(|(eq, p)| *eq * *p)
                    .sum::<EF>()
            })
            .zip(eq_w1_w2_w3_w4.iter())
            .map(|(sum, eq)| sum * *eq)
            .sum::<EF>();

        assert_eq!(
            expected_accumulator,
            accumulators.get_accumulators_for_round(0)[0]
        );

        // A_1(1)
        let expected_accumulator = (0..16)
            .map(|i| {
                eq_w5_to_w9
                    .iter()
                    .zip(poly.iter().skip(512 + (i * 32)).take(32))
                    .map(|(eq, p)| *eq * *p)
                    .sum::<EF>()
            })
            .zip(eq_w1_w2_w3_w4.iter())
            .map(|(sum, eq)| sum * *eq)
            .sum::<EF>();

        assert_eq!(
            expected_accumulator,
            accumulators.get_accumulators_for_round(0)[1]
        );

        // A_1(inf)
        let p_evals_inf: Vec<Vec<_>> = (0..16)
            .map(|i| {
                poly.iter()
                    .skip(512 + (i * 32))
                    .take(32)
                    .zip(poly.iter().skip(i * 32).take(32))
                    .map(|(p_1, p_0)| *p_1 - *p_0)
                    .collect()
            })
            .collect();

        let expected_accumulator = (0..16)
            .map(|i| {
                eq_w5_to_w9
                    .iter()
                    .zip(p_evals_inf[i].clone())
                    .map(|(eq, p)| *eq * p)
                    .sum::<EF>()
            })
            .zip(eq_w1_w2_w3_w4.iter())
            .map(|(sum, eq)| sum * *eq)
            .sum::<EF>();

        assert_eq!(
            expected_accumulator,
            accumulators.get_accumulators_for_round(0)[2]
        );

        // assert_eq!(expected_accumulator, accumulators[0].accumulators[0]);
    }

    #[test]
    fn test_compute_accumulators_eq_l_11() {
        // We'll use polynomials of 10 variables.
        let l = 11;

        // w = [w0, w2, ..., w9]
        // Each w_i is a random extension field element built from 4 random field elements.
        let w: Vec<EF> = (0..l).map(|_| get_random_ef()).collect();
        let w = MultilinearPoint(w);

        // We build a random multilinear polynomial of 10 variables, using 2^10 evaluations in the hypercube {0,1}^10
        let poly = EvaluationsList::new((0..(1 << l)).map(|_| get_random_f()).collect());

        // We precompute E_in and E_out
        let e_in = precompute_e_in(&w);
        let e_out = precompute_e_out(&w);

        // We compute the accumulators.
        let accumulators = compute_accumulators_eq(&poly, e_in.clone(), e_out.clone());

        // A_3(0,0,0)
        let eq_w3_w4 = eval_eq_in_hypercube(&w.0[3..5].to_vec());
        let eq_w5_to_w10 = eval_eq_in_hypercube(&w.0[5..].to_vec());

        let expected_accumulator = (0..4)
            .map(|i| {
                eq_w5_to_w10
                    .iter()
                    .zip(poly.iter().skip(i * 64).take(64))
                    .map(|(eq, p)| *eq * *p)
                    .sum::<EF>()
            })
            .zip(eq_w3_w4.iter())
            .map(|(sum, eq)| sum * *eq)
            .sum::<EF>();

        assert_eq!(
            expected_accumulator,
            accumulators.get_accumulators_for_round(2)[0]
        );

        // A_3(1,0,1):
        let expected_accumulator = (0..4)
            .map(|i| {
                eq_w5_to_w10
                    .iter()
                    .zip(poly.iter().skip(1280 + (i * 64)).take(64))
                    .map(|(eq, p)| *eq * *p)
                    .sum::<EF>()
            })
            .zip(eq_w3_w4.iter())
            .map(|(sum, eq)| sum * *eq)
            .sum::<EF>();

        assert_eq!(
            expected_accumulator,
            accumulators.get_accumulators_for_round(2)[10]
        );

        // We now compute A_3(1, inf, 0):

        // We compute p(1, inf, 0, b_L, b_R) for all b_L in {0, 1}^2 and b_R in {0, 1}^5.
        // Recall that p(1, inf, 0, b_L, b_R) = p(1, 1, 0, b_L, b_R) - p(1, 0, 0, b_L, b_R)
        let p_evals: [Vec<F>; 4] = [
            poly.iter()
                .skip(1536)
                .take(64)
                .zip(poly.iter().skip(1024).take(64))
                .map(|(p1, p0)| *p1 - *p0)
                .collect::<Vec<F>>(),
            poly.iter()
                .skip(1600)
                .take(64)
                .zip(poly.iter().skip(1088).take(64))
                .map(|(p1, p0)| *p1 - *p0)
                .collect::<Vec<F>>(),
            poly.iter()
                .skip(1664)
                .take(64)
                .zip(poly.iter().skip(1152).take(64))
                .map(|(p1, p0)| *p1 - *p0)
                .collect::<Vec<F>>(),
            poly.iter()
                .skip(1728)
                .take(64)
                .zip(poly.iter().skip(1216).take(64))
                .map(|(p1, p0)| *p1 - *p0)
                .collect::<Vec<F>>(),
        ];

        let expected_accumulator = (0..4)
            .map(|i| {
                eq_w5_to_w10
                    .iter()
                    .zip(p_evals[i].clone())
                    .map(|(eq, p)| *eq * p)
                    .sum::<EF>()
            })
            .zip(eq_w3_w4.iter())
            .map(|(sum, eq)| sum * *eq)
            .sum::<EF>();

        assert_eq!(
            expected_accumulator,
            accumulators.get_accumulators_for_round(2)[15]
        );

        // Round 2:
        let eq_w2_w3_w4 = eval_eq_in_hypercube(&w.0[2..5].to_vec());

        // A_2(0, 0):
        let expected_accumulator = (0..8)
            .map(|i| {
                eq_w5_to_w10
                    .iter()
                    .zip(poly.iter().skip(i * 64).take(64))
                    .map(|(eq, p)| *eq * *p)
                    .sum::<EF>()
            })
            .zip(eq_w2_w3_w4.iter())
            .map(|(sum, eq)| sum * *eq)
            .sum::<EF>();

        assert_eq!(
            expected_accumulator,
            accumulators.get_accumulators_for_round(1)[0]
        );

        // A_2(inf, 0):
        let p_evals_inf_0: Vec<Vec<_>> = (0..8)
            .map(|i| {
                poly.iter()
                    .skip(1024 + (i * 64))
                    .take(64)
                    .zip(poly.iter().skip(i * 64).take(64))
                    .map(|(p_1, p_0)| *p_1 - *p_0)
                    .collect()
            })
            .collect();

        let expected_accumulator = (0..8)
            .map(|i| {
                eq_w5_to_w10
                    .iter()
                    .zip(p_evals_inf_0[i].clone())
                    .map(|(eq, p)| *eq * p)
                    .sum::<EF>()
            })
            .zip(eq_w2_w3_w4.iter())
            .map(|(sum, eq)| sum * *eq)
            .sum::<EF>();

        assert_eq!(
            expected_accumulator,
            accumulators.get_accumulators_for_round(1)[6]
        );

        // Round 3:
        let eq_w1_w2_w3_w4 = eval_eq_in_hypercube(&w.0[1..5].to_vec());

        // A_1(0)
        let expected_accumulator = (0..16)
            .map(|i| {
                eq_w5_to_w10
                    .iter()
                    .zip(poly.iter().skip(i * 64).take(64))
                    .map(|(eq, p)| *eq * *p)
                    .sum::<EF>()
            })
            .zip(eq_w1_w2_w3_w4.iter())
            .map(|(sum, eq)| sum * *eq)
            .sum::<EF>();

        assert_eq!(
            expected_accumulator,
            accumulators.get_accumulators_for_round(0)[0]
        );

        // A_1(1)
        let expected_accumulator = (0..16)
            .map(|i| {
                eq_w5_to_w10
                    .iter()
                    .zip(poly.iter().skip(1024 + (i * 64)).take(64))
                    .map(|(eq, p)| *eq * *p)
                    .sum::<EF>()
            })
            .zip(eq_w1_w2_w3_w4.iter())
            .map(|(sum, eq)| sum * *eq)
            .sum::<EF>();

        assert_eq!(
            expected_accumulator,
            accumulators.get_accumulators_for_round(0)[1]
        );

        // A_1(inf)
        let p_evals_inf: Vec<Vec<_>> = (0..16)
            .map(|i| {
                poly.iter()
                    .skip(1024 + (i * 64))
                    .take(64)
                    .zip(poly.iter().skip(i * 64).take(64))
                    .map(|(p_1, p_0)| *p_1 - *p_0)
                    .collect()
            })
            .collect();

        let expected_accumulator = (0..16)
            .map(|i| {
                eq_w5_to_w10
                    .iter()
                    .zip(p_evals_inf[i].clone())
                    .map(|(eq, p)| *eq * p)
                    .sum::<EF>()
            })
            .zip(eq_w1_w2_w3_w4.iter())
            .map(|(sum, eq)| sum * *eq)
            .sum::<EF>();

        assert_eq!(
            expected_accumulator,
            accumulators.get_accumulators_for_round(0)[2]
        );
    }

    fn get_random_f() -> F {
        let mut rng = rand::rng();
        F::from_u32(rng.next_u32())
    }

    fn get_random_ef() -> EF {
        let mut rng = rand::rng();

        let r1: u32 = rng.next_u32();
        let r2: u32 = rng.next_u32();
        let r3: u32 = rng.next_u32();
        let r4: u32 = rng.next_u32();

        EF::from_basis_coefficients_slice(&[
            F::from_u32(r1),
            F::from_u32(r2),
            F::from_u32(r3),
            F::from_u32(r4),
        ])
        .unwrap()
    }

    #[test]
    fn test_compute_linear_function() {
        // w = [1]
        // r = []
        let w = [EF::from(F::from_int(1))];
        let r = [];
        // l(0) = 0
        // l(1) = 1
        let expected = [EF::from(F::from_int(0)), EF::from(F::from_int(1))];
        let result = compute_linear_function(&w, &r);
        assert_eq!(result, expected);

        // w = [1, 1]
        // r = [1]
        let w = [EF::from(F::from_int(1)), EF::from(F::from_int(1))];
        let r = [EF::from(F::from_int(1))];
        // l(0) = 0
        // l(1) = 1
        let expected = [EF::from(F::from_int(0)), EF::from(F::from_int(1))];
        let result = compute_linear_function(&w, &r);
        assert_eq!(result, expected);

        // w = [w0, w1, w2, w3]
        // r = [r0, r1, r2]
        let w: Vec<EF> = (0..4).map(|_| get_random_ef()).collect();
        let r: Vec<EF> = (0..3).map(|_| get_random_ef()).collect();

        let expected = [
            eval_eq_in_point(&w[..3], &r) * eval_eq_in_point(&w[3..], &[EF::ZERO]),
            eval_eq_in_point(&w[..3], &r) * eval_eq_in_point(&w[3..], &[EF::ONE]),
        ];
        let result = compute_linear_function(&w, &r);
        assert_eq!(result, expected);
    }

    fn naive_sumcheck_verification<F: Field, EF: ExtensionField<F>>(
        w: Vec<EF>,
        poly: EvaluationsList<F>,
    ) -> EF {
        let eq = eval_eq_in_hypercube(&w);
        poly.iter().zip(eq.iter()).map(|(p, e)| *e * *p).sum()
    }

    fn get_evals_from_l_and_t<F: Field>(l: &[F; 2], t: &[F]) -> [F; 2] {
        [
            t[0] * l[0],                   // s(0)
            (t[1] - t[0]) * (l[1] - l[0]), // s(inf) -> l(inf) = l(1) - l(0)
        ]
    }

    #[test]
    fn compare_sv_vs_eq() {
        let poly = EvaluationsList::new((0..512).map(|_| get_random_f()).collect());
        let w: Vec<F> = (0..9).map(|_| get_random_f()).collect();
        let w = MultilinearPoint(w);

        let r_1 = get_random_f();
        let r_2 = get_random_f();

        // -------------  EQ  -------------
        let e_in = precompute_e_in(&w);
        let e_out = precompute_e_out(&w);

        // We compute all the accumulators A_i(v, u).
        let accumulators = compute_accumulators_eq(&poly, e_in, e_out);

        // ------------------   Round 1   ------------------

        // 1. For u in {0, 1, inf} compute t_1(u)
        // Recall: In round 1, t_1(u) = A_1(u).
        let t_1_evals = accumulators.get_accumulators_for_round(0);

        // 2. For u in {0, 1, inf} compute S_1(u) = t_1(u) * l_1(u).

        // We compute l_1(0) and l_1(1)
        let linear_1_evals = compute_linear_function(&w.0[..1], &[]);

        // We compute S_1(0) and S_1(inf)
        let round_poly_evals = get_evals_from_l_and_t(&linear_1_evals, &t_1_evals);

        println!("ROUND 1 EQ: {:?}", round_poly_evals);

        // 5. Compte R_2 = [L_0(r_1), L_1(r_1), L_inf(r_1)]
        // L_0 (x) = 1 - x
        // L_1 (x) = x
        let lagrange_evals_r_1 = [-r_1 + F::ONE, r_1];

        // ------------------ Round 2 ------------------

        // 1. For u in {0, 1, inf} compute t_2(u).
        // First we take the accumulators A_2(v, u).
        // There are 9 accumulators, since v in {0, 1, inf} and u in {0, 1, inf}.
        let accumulators_round_2 = accumulators.get_accumulators_for_round(1);

        let mut t_2_evals = [F::ZERO; 2];

        t_2_evals[0] += lagrange_evals_r_1[0] * accumulators_round_2[0];
        t_2_evals[0] += lagrange_evals_r_1[1] * accumulators_round_2[3];

        t_2_evals[1] += lagrange_evals_r_1[0] * accumulators_round_2[1];
        t_2_evals[1] += lagrange_evals_r_1[1] * accumulators_round_2[4];

        // 2. For u in {0, 1, inf} compute S_2(u) = t_2(u) * l_2(u).

        // We compute l_2(0) and l_2(inf)
        let linear_2_evals = compute_linear_function(&w.0[..2], &[r_1]);

        // We compute S_2(0) and S_2(inf)
        let round_poly_evals = get_evals_from_l_and_t(&linear_2_evals, &t_2_evals);

        println!("ROUND 2 EQ: {:?}", round_poly_evals);

        // 5. Compute R_3 = [L_00(r_1, r_2), L_01(r_1, r_2), ..., L_{inf inf}(r_1, r_2)]
        // L_00 (x1, x2) = (1 - x1) * (1 - x2)
        // L_01 (x1, x2) = (1 - x1) * x2
        // ...
        // L_{inf inf} (x1, x2) = (x1 - 1) * x1 * (x2 - 1) * x2

        let [l_0, l_1] = lagrange_evals_r_1;
        let one_minus_r_2 = -r_2 + F::ONE;
        // let mul_inf = (r_2 - F::ONE) * r_2;

        let lagrange_evals_r_2 = [
            l_0 * one_minus_r_2, // L_0 0
            l_0 * r_2,           // L_0 1
            l_1 * one_minus_r_2, // L_1 0
            l_1 * r_2,           // L_1 1
        ];

        // Round 3

        // 1. For u in {0, 1, inf} compute t_3(u).

        // First we take the accumulators A_2(v, u).
        // There are 27 accumulators, since v in {0, 1, inf}^2 and u in {0, 1, inf}.
        let accumulators_round_3 = accumulators.get_accumulators_for_round(2);

        let mut t_3_evals = [F::ZERO; 2];

        t_3_evals[0] += lagrange_evals_r_2[0] * accumulators_round_3[0]; // (0,0,u=0)
        t_3_evals[0] += lagrange_evals_r_2[1] * accumulators_round_3[3]; // (1,0,u=0)
        t_3_evals[0] += lagrange_evals_r_2[2] * accumulators_round_3[9]; // (0,1,u=0)
        t_3_evals[0] += lagrange_evals_r_2[3] * accumulators_round_3[12]; // (1,1,u=0)

        t_3_evals[1] += lagrange_evals_r_2[0] * accumulators_round_3[1]; // (0,0,u=1)
        t_3_evals[1] += lagrange_evals_r_2[1] * accumulators_round_3[4]; // (1,0,u=1)
        t_3_evals[1] += lagrange_evals_r_2[2] * accumulators_round_3[10]; // (0,1,u=1)
        t_3_evals[1] += lagrange_evals_r_2[3] * accumulators_round_3[13]; // (1,1,u=1)

        // 2. For u in {0, 1, inf} compute S_3(u) = t_3(u) * l_3(u).

        // We compute l_3(0) and l_3(inf)
        let linear_3_evals = compute_linear_function(&w.0[..3], &[r_1, r_2]);

        // We compute S_3(u)
        let round_poly_evals = get_evals_from_l_and_t(&linear_3_evals, &t_3_evals);

        println!("ROUND 3 EQ: {:?}", round_poly_evals);

        // -------------  P * Q  -------------
        let poly_2 = EvaluationsList::new(eval_eq_in_hypercube(&w.0));

        let round_accumulators = compute_accumulators(&poly, &poly_2);

        let round_poly_evals_1 = &round_accumulators[0].accumulators;

        println!("ROUND 1 PQ: {:?}", round_poly_evals_1);

        let lagrange_evals_r_1 = [-r_1 + F::ONE, r_1, (r_1 - F::ONE) * r_1];

        let accumulators_2 = &round_accumulators[1].accumulators;

        let mut round_poly_evals_2 = [F::ZERO; 3];

        for (lagrange_index, chunk) in accumulators_2.chunks_exact(3).enumerate() {
            round_poly_evals_2[0] += lagrange_evals_r_1[lagrange_index] * chunk[0];
            round_poly_evals_2[1] += lagrange_evals_r_1[lagrange_index] * chunk[1];
            round_poly_evals_2[2] += lagrange_evals_r_1[lagrange_index] * chunk[2];
        }

        let expected_eval = round_poly_evals_1[2] * r_1.square()
            + (round_poly_evals_1[1] - round_poly_evals_1[0] - round_poly_evals_1[2]) * r_1
            + round_poly_evals_1[0];

        assert_eq!(round_poly_evals_2[0] + round_poly_evals_2[1], expected_eval);
        println!("ROUND 2 PQ: {:?}", round_poly_evals_2);

        let l_0 = lagrange_evals_r_1[0];
        let l_1 = lagrange_evals_r_1[1];
        let l_inf = lagrange_evals_r_1[2];

        let lagrange_evals_r_2 = [
            l_0 * (-r_2 + F::ONE),        // L_0 0
            l_0 * r_2,                    // L_0 1
            l_0 * (r_2 - F::ONE) * r_2,   // L_0 inf
            l_1 * (-r_2 + F::ONE),        // L_1 0
            l_1 * r_2,                    // L_1 1
            l_1 * (r_2 - F::ONE) * r_2,   // L_1 inf
            l_inf * (-r_2 + F::ONE),      // L_inf 0
            l_inf * r_2,                  // L_inf 1
            l_inf * (r_2 - F::ONE) * r_2, // L_inf inf
        ];

        let accumulators_3 = &round_accumulators[2].accumulators;

        let mut round_poly_evals_3 = [F::ZERO; 3];

        for (lagrange_index, accumulators_chunk) in accumulators_3.chunks_exact(9).enumerate() {
            round_poly_evals_3[0] += lagrange_evals_r_2[lagrange_index * 3] * accumulators_chunk[0];
            round_poly_evals_3[1] += lagrange_evals_r_2[lagrange_index * 3] * accumulators_chunk[1];
            round_poly_evals_3[2] += lagrange_evals_r_2[lagrange_index * 3] * accumulators_chunk[2];

            round_poly_evals_3[0] +=
                lagrange_evals_r_2[lagrange_index * 3 + 1] * accumulators_chunk[3];
            round_poly_evals_3[1] +=
                lagrange_evals_r_2[lagrange_index * 3 + 1] * accumulators_chunk[4];
            round_poly_evals_3[2] +=
                lagrange_evals_r_2[lagrange_index * 3 + 1] * accumulators_chunk[5];

            round_poly_evals_3[0] +=
                lagrange_evals_r_2[lagrange_index * 3 + 2] * accumulators_chunk[6];
            round_poly_evals_3[1] +=
                lagrange_evals_r_2[lagrange_index * 3 + 2] * accumulators_chunk[7];
            round_poly_evals_3[2] +=
                lagrange_evals_r_2[lagrange_index * 3 + 2] * accumulators_chunk[8];
        }

        let expected_eval = round_poly_evals_2[2] * r_2.square()
            + (round_poly_evals_2[1] - round_poly_evals_2[0] - round_poly_evals_2[2]) * r_2
            + round_poly_evals_2[0];

        assert_eq!(round_poly_evals_3[0] + round_poly_evals_3[1], expected_eval);
        println!("ROUND 3 PQ: {:?}", round_poly_evals_3);
    }
}<|MERGE_RESOLUTION|>--- conflicted
+++ resolved
@@ -8,23 +8,16 @@
 };
 use p3_challenger::{FieldChallenger, GrindingChallenger};
 use p3_field::{ExtensionField, Field};
+
+use super::sumcheck_polynomial::SumcheckPolynomial;
 use p3_multilinear_util::eq::eval_eq;
 
-<<<<<<< HEAD
 // WE ASSUME THE NUMBER OF ROUNDS WE ARE DOING WITH SMALL VALUES IS 3
 const NUM_OF_ROUNDS: usize = 3;
 
 fn precompute_e_in<F: Field>(w: &MultilinearPoint<F>) -> Vec<F> {
     let half_l = w.num_variables() / 2;
     let w_in = w.0[NUM_OF_ROUNDS..NUM_OF_ROUNDS + half_l].to_vec();
-=======
-use super::sumcheck_polynomial::SumcheckPolynomial;
-
-// TODO: w could be a MultilinearPoitn?
-fn precompute_e_in<F: Field>(w: &Vec<F>) -> Vec<F> {
-    let half_l = w.len() / 2;
-    let w_in = w[NUM_OF_ROUNDS..NUM_OF_ROUNDS + half_l].to_vec();
->>>>>>> af12bd97
     eval_eq_in_hypercube(&w_in)
 }
 
@@ -151,13 +144,8 @@
 pub fn small_value_sumcheck_three_rounds_eq<Challenger, F: Field, EF: ExtensionField<F>>(
     prover_state: &mut ProverState<F, EF, Challenger>,
     poly: &EvaluationsList<F>,
-<<<<<<< HEAD
-    w: &MultilinearPoint<EF>,
-) -> [EF; 2]
-=======
-    w: &Vec<EF>,
+     w: &MultilinearPoint<EF>,
 ) -> ([EF; 2], SumcheckPolynomial<EF>)
->>>>>>> af12bd97
 where
     Challenger: FieldChallenger<F> + GrindingChallenger<Witness = F>,
 {
@@ -181,19 +169,7 @@
     // We compute S_1(0) and S_1(inf)
     let round_poly_evals = get_evals_from_l_and_t(&linear_1_evals, &t_1_evals);
 
-<<<<<<< HEAD
     // 3. Send S_1(u) to the verifier.d
-=======
-    // TODO: Esto es muy ineficiente. Hay que cambiar el verifier para que acepte la evaluacion en inf.
-    let eval_in_two = round_poly_evals[2] * EF::from(F::TWO).square()
-        + (round_poly_evals[1] - round_poly_evals[0] - round_poly_evals[2]) * EF::from(F::TWO)
-        + round_poly_evals[0];
-
-    let round_poly_evals = [round_poly_evals[0], round_poly_evals[1], eval_in_two];
-
-    // 3. Send S_1(u) to the verifier.
-    // TODO: En realidad no hace falta mandar S_1(1) porque se deduce usando S_1(0).
->>>>>>> af12bd97
     prover_state.add_extension_scalars(&round_poly_evals);
 
     // 4. Receive the challenge r_1 from the verifier.
@@ -226,13 +202,6 @@
     // We compute S_2(u)
     let round_poly_evals = get_evals_from_l_and_t(&linear_2_evals, &t_2_evals);
     // debug_assert!(round_poly_evals[2]);
-
-    // TODO: Esto es muy ineficiente. Hay que cambiar el verifier para que acepte la evaluacion en inf.
-    let eval_in_two = round_poly_evals[2] * EF::from(F::TWO).square()
-        + (round_poly_evals[1] - round_poly_evals[0] - round_poly_evals[2]) * EF::from(F::TWO)
-        + round_poly_evals[0];
-
-    let round_poly_evals = [round_poly_evals[0], round_poly_evals[1], eval_in_two];
 
     // 3. Send S_2(u) to the verifier.
     // TODO: En realidad no hace falta mandar S_2(1) porque se deduce usando S_2(0).
@@ -284,13 +253,6 @@
 
     // We compute S_3(u)
     let round_poly_evals = get_evals_from_l_and_t(&linear_3_evals, &t_3_evals);
-
-    // TODO: Esto es muy ineficiente.
-    let eval_in_two = round_poly_evals[2] * EF::from(F::TWO).square()
-        + (round_poly_evals[1] - round_poly_evals[0] - round_poly_evals[2]) * EF::from(F::TWO)
-        + round_poly_evals[0];
-
-    let sumcheck_poly_evals = [round_poly_evals[0], round_poly_evals[1], eval_in_two];
 
     // 3. Send S_3(u) to the verifier.
     // TODO: En realidad no hace falta mandar S_3(1) porque se dedecue usando S_3(0).
