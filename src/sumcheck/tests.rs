use p3_baby_bear::{BabyBear, Poseidon2BabyBear};
use p3_challenger::{DuplexChallenger, FieldChallenger, GrindingChallenger};
use p3_field::{
    ExtensionField, Field, PrimeCharacteristicRing, TwoAdicField, extension::BinomialExtensionField,
};
use p3_interpolation::interpolate_subgroup;
use p3_symmetric::{PaddingFreeSponge, TruncatedPermutation};
use proptest::prelude::*;
use rand::{Rng, SeedableRng, rngs::SmallRng};

use super::sumcheck_single::SumcheckSingle;
use crate::{
    constant::K_SKIP_SUMCHECK,
    fiat_shamir::{
        domain_separator::DomainSeparator, prover::ProverState, verifier::VerifierState,
    },
    poly::{evals::EvaluationsList, multilinear::MultilinearPoint},
    whir::{
<<<<<<< HEAD
        statement::Statement,
=======
        statement::{
            Statement,
            constraint::{Constraint, linear_combine_constraints},
        },
>>>>>>> 68611faf
        verifier::sumcheck::verify_sumcheck_rounds,
    },
};

type F = BabyBear;
type EF = BinomialExtensionField<BabyBear, 4>;
type Perm = Poseidon2BabyBear<16>;

type MyHash = PaddingFreeSponge<Perm, 16, 8, 8>;
type MyCompress = TruncatedPermutation<Perm, 2, 8, 16>;
type MyChallenger = DuplexChallenger<F, Perm, 16, 8>;

/// Creates a fresh `DomainSeparator` and `DuplexChallenger` using a fixed RNG seed.
fn domainsep_and_challenger() -> (DomainSeparator<EF, F>, MyChallenger) {
    // Initialize a small random number generator with a fixed seed.
    let mut rng = SmallRng::seed_from_u64(1);

    // Construct a Poseidon2 permutation instance using 128 bits of security from the RNG
    let perm = Perm::new_from_rng_128(&mut rng);

    // Create a new duplex challenger over the field `F` with this permutation
    let challenger = MyChallenger::new(perm);

    // Return a fresh (empty) domain separator and the challenger
    (DomainSeparator::new(vec![]), challenger)
}

/// Constructs a fresh `ProverState` using a domain separator and challenger.
fn prover() -> ProverState<F, EF, MyChallenger> {
    // Create a domain separator and challenger using deterministic RNG
    let (domsep, challenger) = domainsep_and_challenger();

    // Use the domain separator to construct a new prover state with the given challenger
    domsep.to_prover_state(challenger)
}

/// Constructs a fresh `VerifierState` from a given proof, using a domain separator and challenger.
fn verifier(proof: Vec<F>) -> VerifierState<F, EF, MyChallenger> {
    // Create a domain separator and challenger using deterministic RNG
    let (domsep, challenger) = domainsep_and_challenger();

    // Use the domain separator to construct a new verifier state with the provided proof and challenger
    domsep.to_verifier_state(proof, challenger)
}

/// Creates an initial `Statement` with evaluation constraints sampled from the prover's challenger.
///
/// This function samples `num_points` univariate field elements from the prover,
/// expands each into a full `MultilinearPoint` of arity `num_vars`, evaluates the provided
/// multilinear polynomial at each point, and constructs a set of equality constraints of the form:
/// \begin{equation}
///     \text{poly}(\vec{z}_i) = y_i
/// \end{equation}
///
/// where each point $\vec{z}_i$ is sampled via Fiat-Shamir, and each evaluation $y_i$ is added to the transcript.
///
/// # Arguments
/// - `prover`: The mutable `ProverState` which manages Fiat-Shamir sampling and proof data.
/// - `num_vars`: The total number of variables in the multilinear polynomial.
/// - `num_points`: The number of evaluation points to sample from the prover.
/// - `poly`: The multilinear polynomial (in evaluation form) to be evaluated.
///
/// # Returns
/// A `Statement<EF>` containing `num_points` evaluation constraints for the verifier to later check.
fn make_initial_statement<Challenger>(
    prover: &mut ProverState<F, EF, Challenger>,
    num_vars: usize,
    num_points: usize,
    poly: &EvaluationsList<F>,
) -> Statement<EF>
where
    Challenger: FieldChallenger<F> + GrindingChallenger<Witness = F>,
{
    // Initialize the statement to hold the evaluation constraints.
    let mut statement = Statement::new(num_vars);

    // In a single pass, sample each point, evaluate the polynomial, commit it,
    // and insert the resulting constraint into the statement.
    for _ in 0..num_points {
        // Sample a univariate challenge value and lift it to a multilinear point.
        let point = MultilinearPoint::expand_from_univariate(prover.sample(), num_vars);

        // Evaluate the polynomial at this point.
        let eval = poly.evaluate(&point);

        // Record the evaluation in the transcript for Fiat-Shamir soundness.
        prover.add_extension_scalar(eval);

        // Add the constraint: poly(point) = eval.
        statement.add_constraint(point, eval);
    }

    // Return the complete statement.
    statement
}

/// Constructs an intermediate `Statement` from the current `sumcheck` polynomial,
/// and registers a new equality constraint with random linear combination weights.
///
/// This function is used between sumcheck rounds to:
/// 1. Sample `num_points` new evaluation points via Fiat-Shamir.
/// 2. Evaluate the current sumcheck polynomial at those points.
/// 3. Commit those evaluations to the transcript for soundness.
/// 4. Add constraints to the current `Statement`.
/// 5. Draw a random scalar `alpha`, and use its powers to define a new linear combination
///    of constraints that must evaluate to the same sum. This supports recursive soundness.
///
/// # Arguments
/// - `prover`: The mutable `ProverState` used for Fiat-Shamir sampling and logging commitments.
/// - `num_points`: Number of evaluation points to sample and constrain.
/// - `sumcheck`: The current `SumcheckSingle` object representing the prover's polynomial state.
///
/// # Returns
/// A tuple `(statement, alpha)`:
/// - `statement`: The new `Statement<EF>` containing point-wise evaluation constraints.
/// - `alpha`: The random scalar used to linearly combine those constraints.
fn make_inter_statement<Challenger>(
    prover: &mut ProverState<F, EF, Challenger>,
    num_points: usize,
    sumcheck: &mut SumcheckSingle<F, EF>,
) -> (Statement<EF>, EF)
where
    Challenger: FieldChallenger<F> + GrindingChallenger<Witness = F>,
{
    // Determine how many variables are left in the current sumcheck polynomial.
    let num_vars = sumcheck.num_variables();

    // Create a new empty statement of that arity (for evaluation constraints).
    let mut statement = Statement::new(num_vars);

    // - Sample `num_points` univariate challenge points.
    // - Evaluate the sumcheck polynomial on them.
    // - Collect (point, eval) pairs for use in the statement and constraint aggregation.
    let (points, evals): (Vec<_>, Vec<_>) = (0..num_points)
        .map(|_| {
            // Sample a univariate field element from the prover's challenger.
            let point = prover.sample();

            // Expand it into a `num_vars`-dimensional multilinear point.
            let point = MultilinearPoint::expand_from_univariate(point, num_vars);

            // Evaluate the current sumcheck polynomial at the sampled point.
            let eval = sumcheck.evals.evaluate(&point);

            // Add the evaluation result to the transcript for Fiat-Shamir soundness.
            prover.add_extension_scalar(eval);

            // Add the evaluation constraint: poly(point) == eval.
            statement.add_constraint(point.clone(), eval);

            // Return the sampled point and its evaluation.
            (point, eval)
        })
        .unzip();

    // Sample a random extension field element `alpha` to serve as a combination coefficient.
    let alpha: EF = prover.sample();

    // Compute powers of alpha up to `num_points` and register the new equality constraint.
    //
    // This enforces that the weighted sum of these evaluations equals the claimed value.
    sumcheck.add_new_equality(&points, &evals, &alpha.powers().collect_n(num_points));

    // Return the constructed statement and the alpha used for linear combination.
    (statement, alpha)
}

/// Reconstructs a `Statement` from the verifier's transcript using Fiat-Shamir sampling.
///
/// This function performs the verifier-side equivalent of `make_initial_statement` or `make_inter_statement`.
/// It:
/// 1. Samples `num_points` univariate challenge points.
/// 2. Expands them to `num_vars`-dimensional multilinear points.
/// 3. Reads the corresponding committed evaluations from the proof data.
/// 4. Constructs a `Statement` encoding these constraints: `poly(point) == eval`.
///
/// # Arguments
/// - `verifier`: The mutable `VerifierState` which provides Fiat-Shamir sampling and reads proof scalars.
/// - `num_vars`: The number of variables in the multilinear domain.
/// - `num_points`: The number of evaluation constraints to reconstruct.
///
/// # Returns
/// A `Statement<EF>` populated with `num_points` evaluation constraints for verification.
fn read_statement<Challenger>(
    verifier: &mut VerifierState<F, EF, Challenger>,
    num_vars: usize,
    num_points: usize,
) -> Statement<EF>
where
    Challenger: FieldChallenger<F> + GrindingChallenger<Witness = F>,
{
    // Create a new statement that will hold all reconstructed constraints.
    let mut statement = Statement::new(num_vars);

    // For each point, sample a challenge and read its corresponding evaluation from the transcript.
    for _ in 0..num_points {
        // Sample a univariate challenge and expand to a multilinear point.
        let point = MultilinearPoint::expand_from_univariate(verifier.sample(), num_vars);

        // Read the committed evaluation corresponding to this point from the proof data.
        let eval = verifier.next_extension_scalar().unwrap();

        // Add the constraint: poly(point) == eval.
        statement.add_constraint(point, eval);
    }

    // Return the fully reconstructed statement.
    statement
}

/// Helper to extend a `MultilinearPoint` by creating a new one.
fn extend_point<F: Field>(
    point: &MultilinearPoint<F>,
    extension: &MultilinearPoint<F>,
) -> MultilinearPoint<F> {
    let new_coords: Vec<_> = extension
        .as_slice()
        .iter()
        .chain(point.iter())
        .copied()
        .collect();
    MultilinearPoint::new(new_coords)
}

/// Evaluates the final combined weight polynomial `W(r)` by recursively applying
/// the correct evaluation method for each round of constraints.
///
/// This function is the verifier's master function for the final check of the sumcheck protocol. It
/// correctly handles the recursive nature of the proof, where constraints are defined over
/// progressively smaller domains.
///
/// It intelligently handles the **univariate skip** optimization: if the flag is set,
/// it applies a special, skip-aware evaluation method for the first round's constraints;
/// otherwise, it treats all rounds as standard sumcheck rounds.
///
/// # Arguments
/// * `univariate_skip`: A boolean flag indicating if the first round used the skip optimization.
/// * `num_vars`: The total number of variables in the original polynomial.
/// * `k_skip`: The number of variables that were skipped (only used if `univariate_skip` is true).
/// * `folding_factors`: The number of variables folded in each round.
/// * `constraints`: A list of constraint sets, one for each round of the protocol.
/// * `alphas`: The random scalars used to linearly combine the constraints in each round.
/// * `final_challenges`: The final, full `n`-dimensional challenge point `r`.
///
/// # Returns
/// The evaluation `W(r)` as a single field element.
fn eval_constraints_poly<F, EF>(
    univariate_skip: bool,
    num_vars: usize,
    k_skip: usize,
    folding_factors: &[usize],
    constraints: &[Vec<Constraint<EF>>],
    alphas: &[EF],
    final_challenges: &MultilinearPoint<EF>,
) -> EF
where
    F: TwoAdicField,
    EF: TwoAdicField + ExtensionField<F>,
{
    let mut eq_eval = EF::ZERO;
    let mut num_vars_at_round = num_vars;
    let mut challenges_for_round = final_challenges.clone();

    // Iterate through each round where constraints were introduced.
    for (round_idx, constraints_in_round) in constraints.iter().enumerate() {
        let alpha = alphas[round_idx];
        let alpha_pows = alpha.powers().collect_n(constraints_in_round.len());

        // Determine if this specific round should be evaluated using the skip method.
        let is_skip_round = round_idx == 0 && univariate_skip;

        // Calculate the total contribution from this round's constraints.
        let round_contribution: EF = constraints_in_round
            .iter()
            .zip(alpha_pows)
            .map(|(constraint, alpha_pow)| {
                let single_eval = if is_skip_round {
                    // ROUND 0 with SKIP: Use the special skip-aware evaluation.
                    // The constraints for this round are over the full `num_vars` domain.
                    assert_eq!(constraint.num_variables(), num_vars);
                    constraint
                        .point()
                        .eq_poly_with_skip(final_challenges, k_skip)
                } else {
                    // STANDARD ROUND: Use the standard multilinear evaluation.
                    // The constraints and challenge point are over the smaller `num_vars_at_round` domain.
                    assert_eq!(constraint.num_variables(), num_vars_at_round);
                    constraint.point().eq_poly(&challenges_for_round)
                };
                alpha_pow * single_eval
            })
            .sum();

        eq_eval += round_contribution;

        // After processing the round, shrink the domain for the next iteration's challenges.
        if round_idx < constraints.len() - 1 {
            num_vars_at_round -= folding_factors[round_idx];
            challenges_for_round = final_challenges.get_subpoint_over_range(0..num_vars_at_round);
        }
    }

    eq_eval
}

/// Runs an end-to-end prover-verifier test for the `SumcheckSingle` protocol with nested folding.
///
/// This test:
/// - Initializes a random multilinear polynomial over `F`.
/// - Runs the prover through several rounds of sumcheck folding.
/// - Verifies the transcript using the verifier.
/// - Checks that all reconstructed constraints match the original ones.
/// - Verifies that the final sum satisfies:
///   \begin{equation}
///   \text{sum} = f(r) \cdot \text{eq}(z, r)
///   \end{equation}
///
/// # Panics
/// Panics if:
/// - Any intermediate or final round does not produce expected sizes.
/// - Any constraint mismatches.
/// - The verifier-side evaluation differs from the expected one.
///
/// # Arguments
/// - `folding_factors`: List of how many variables to fold per round.
/// - `num_points`: Number of equality constraints to apply at each stage.
///   Must be one shorter than `folding_factors` (initial + intermediate).
fn run_sumcheck_test(folding_factors: &[usize], num_points: &[usize]) {
    // The number of folding stages must match the number of point constraints plus final round.
    assert_eq!(folding_factors.len(), num_points.len() + 1);
    // Total number of variables is the sum of all folding amounts.
    let num_vars = folding_factors.iter().sum::<usize>();

    // Initialize a random multilinear polynomial with 2^num_vars evaluations.
    let mut rng = SmallRng::seed_from_u64(1);
    let poly = EvaluationsList::new((0..1 << num_vars).map(|_| rng.random()).collect());

    // PROVER
    let prover = &mut prover();

    // Create the initial constraint statement: {poly(z_i) = y_i}
    let statement = make_initial_statement(prover, num_vars, num_points[0], &poly);

    // Sample random linear combination challenge α₀.
    let alpha: EF = prover.sample();

    // ROUND 0
    let folding = folding_factors[0];
    let (mut sumcheck, mut prover_randomness) =
        SumcheckSingle::from_base_evals(&poly, &statement, alpha, prover, folding, 0);

    // Track how many variables remain to fold
    let mut num_vars_inter = num_vars - folding;

    // INTERMEDIATE ROUNDS
    for (&folding, &num_points) in folding_factors
        .iter()
        .skip(1)
        .zip(num_points.iter().skip(1))
    {
        // Add additional equality constraints for intermediate rounds
        let _ = make_inter_statement(prover, num_points, &mut sumcheck);

        // Compute and apply the next folding round
        prover_randomness = extend_point(
            &prover_randomness,
            &sumcheck.compute_sumcheck_polynomials(prover, folding, 0),
        );

        num_vars_inter -= folding;

        // Check that the number of variables and evaluations match the expected values
        assert_eq!(sumcheck.evals.num_variables(), num_vars_inter);
        assert_eq!(sumcheck.evals.num_evals(), 1 << num_vars_inter);
    }

    // FINAL ROUND
    let final_rounds = *folding_factors.last().unwrap();
    prover_randomness = extend_point(
        &prover_randomness,
        &sumcheck.compute_sumcheck_polynomials(prover, final_rounds, 0),
    );

    // Ensure we’ve folded all variables.
    assert_eq!(num_vars_inter, final_rounds);
    assert_eq!(sumcheck.evals.num_variables(), 0);
    assert_eq!(sumcheck.evals.num_evals(), 1);

    // Final folded value must match f(r)
    let final_folded_value = sumcheck.evals.as_constant().unwrap();
    assert_eq!(poly.evaluate(&prover_randomness), final_folded_value);
    prover.add_extension_scalar(final_folded_value);

    // Save proof data to pass to verifier
    let proof = prover.proof_data().to_vec();

    // VERIFIER
    let verifier = &mut verifier(proof);
    let mut sum = EF::ZERO;
    let mut verifier_randomness = MultilinearPoint::new(vec![]);
    let mut alphas = vec![];
    let mut constraints = vec![];
    let mut num_vars_inter = num_vars;

    // VERIFY EACH ROUND
    for (&folding, &num_points) in folding_factors.iter().zip(num_points.iter()) {
        // Reconstruct statement from transcript
        let st = read_statement(verifier, num_vars_inter, num_points);

        // Draw αᵢ for linear combination
        let alpha = verifier.sample();
        alphas.push(alpha);

        // Combine all constraint sums with powers of αᵢ
        linear_combine_constraints(&mut sum, &st.constraints, alpha);

        // Save constraints for later equality test
        constraints.push(st.constraints.clone());

        // Extend r with verifier's folding challenges
        verifier_randomness = extend_point(
            &verifier_randomness,
            &verify_sumcheck_rounds(verifier, &mut sum, folding, 0, false).unwrap(),
        );

        num_vars_inter -= folding;
    }

    // Check reconstructed constraints match original ones
    for (expected, actual) in constraints
        .clone()
        .iter()
        .flatten()
        .zip(statement.constraints.clone().iter())
    {
        assert_eq!(expected, actual);
    }

    // Final round check
    let final_rounds = *folding_factors.last().unwrap();
    verifier_randomness = extend_point(
        &verifier_randomness,
        &verify_sumcheck_rounds(verifier, &mut sum, final_rounds, 0, false).unwrap(),
    );

    // Check that the randomness vectors are the same
    assert_eq!(prover_randomness, verifier_randomness);

    // Final folded constant from transcript
    let final_folded_value_transcript = verifier.next_extension_scalar().unwrap();
    assert_eq!(final_folded_value, final_folded_value_transcript);

    // CHECK EQ(z, r) WEIGHT POLY
    //
    // No skip optimization, so the first round is treated as a standard sumcheck round.
    let eq_eval = eval_constraints_poly::<F, EF>(
        false,
        num_vars,
        0,
        folding_factors,
        &constraints,
        &alphas,
        &verifier_randomness,
    );
    // CHECK SUM == f(r) * eq(z, r)
    assert_eq!(sum, final_folded_value_transcript * eq_eval);
}

/// Runs an end-to-end prover-verifier test for the `SumcheckSingle` protocol with skipping enabled.
///
/// This variant uses the univariate skip optimization: in the first round, `K_SKIP_SUMCHECK`
/// variables are folded at once using a low-degree extension (LDE) and DFT interpolation.
///
/// It checks:
/// - Correct commitment and folding of the prover.
/// - Verifier consistency and challenge reconstruction.
/// - Final algebraic relation:
///   \begin{equation}
///   \text{sum} = f(r) \cdot \text{eq}(z, r)
///   \end{equation}
///
/// # Arguments
/// - `folding_factors`: A list of folding amounts (how many variables are folded each round).
/// - `num_points`: Number of equality constraints applied in each round, except the final one.
fn run_sumcheck_test_skips(folding_factors: &[usize], num_points: &[usize]) {
    // Sanity check: folding_factors should have one more element than num_points
    assert_eq!(folding_factors.len(), num_points.len() + 1);

    // Total number of variables in the original multilinear polynomial
    let num_vars = folding_factors.iter().sum::<usize>();

    // SETUP POLYNOMIAL
    //
    // Generate a random multilinear polynomial of arity `num_vars`
    let mut rng = SmallRng::seed_from_u64(1);
    let poly = EvaluationsList::new((0..1 << num_vars).map(|_| rng.random()).collect());

    // PROVER SIDE
    let prover = &mut prover();

    // Sample and commit initial evaluation constraints for poly(z_i) = y_i
    let statement = make_initial_statement(prover, num_vars, num_points[0], &poly);

    // Sample challenge α₀ used to linearly combine the initial constraints
    let alpha: EF = prover.sample();

    let folding = folding_factors[0];

    // Initialize sumcheck with univariate skip (skips K_SKIP_SUMCHECK variables)
    let (mut sumcheck, mut prover_randomness) = SumcheckSingle::with_skip(
        &poly,
        &statement,
        alpha,
        prover,
        folding,
        0,
        K_SKIP_SUMCHECK,
    );

    // Track how many variables remain after folding
    let mut num_vars_inter = num_vars - folding;

    // INTERMEDIATE ROUNDS
    for (&folding, &num_pts) in folding_factors
        .iter()
        .skip(1)
        .zip(num_points.iter().skip(1))
    {
        // Sample new evaluation constraints and combine them into the sumcheck state
        let _ = make_inter_statement(prover, num_pts, &mut sumcheck);

        // Fold the sumcheck polynomial again and extend randomness vector
        prover_randomness = extend_point(
            &prover_randomness,
            &sumcheck.compute_sumcheck_polynomials(prover, folding, 0),
        );
        num_vars_inter -= folding;

        // Sanity check: number of variables and evaluations should be correct
        assert_eq!(sumcheck.evals.num_variables(), num_vars_inter);
        assert_eq!(sumcheck.evals.num_evals(), 1 << num_vars_inter);
    }

    // FINAL ROUND
    let final_rounds = *folding_factors.last().unwrap();
    prover_randomness = extend_point(
        &prover_randomness,
        &sumcheck.compute_sumcheck_polynomials(prover, final_rounds, 0),
    );

    // After final round, polynomial must collapse to a constant
    assert_eq!(num_vars_inter, final_rounds);
    assert_eq!(sumcheck.evals.num_variables(), 0);
    assert_eq!(sumcheck.evals.num_evals(), 1);

    // Final constant should be f(r), where r is the accumulated challenge point
    let constant = sumcheck.evals.as_constant().unwrap();

    // Final constant should be f̂(r0, r_{k+1..}) under skip semantics
    let expected = eval_with_skip::<F, EF>(&poly, K_SKIP_SUMCHECK, &prover_randomness);
    assert_eq!(constant, expected);

    // Commit final result to Fiat-Shamir transcript
    prover.add_extension_scalar(constant);

    // Extract proof data for verifier
    let proof = prover.proof_data().to_vec();

    // VERIFIER SIDE
    let verifier = &mut verifier(proof);

    // Running total for the verifier’s sum of constraint combinations
    let mut sum = EF::ZERO;

    // Point `r` is constructed over rounds using verifier-chosen challenges
    let mut verifier_randomness = MultilinearPoint::new(vec![]);

    // Track challenge alphas used for combining constraints in each round
    let mut alphas = vec![];

    // All constraints used by the verifier across rounds
    let mut constraints = vec![];

    // Recompute the same variable count as prover had
    let mut num_vars_inter = num_vars;

    // VERIFY EACH ROUND
    for (round_idx, (&folding, &num_pts)) in
        folding_factors.iter().zip(num_points.iter()).enumerate()
    {
        // Reconstruct the equality statement from the proof stream
        let statement = read_statement(verifier, num_vars_inter, num_pts);

        // Sample αᵢ for combining constraints
        let alpha = verifier.sample();
        alphas.push(alpha);

        // Accumulate the weighted sum of constraint values
        linear_combine_constraints(&mut sum, &statement.constraints, alpha);

        // Save constraints for later equality check
        constraints.push(statement.constraints.clone());

        // Extend r with verifier's folding randomness
        //
        // The skip optimization is only applied to the first round.
        let is_skip_round = round_idx == 0;
        verifier_randomness = extend_point(
            &verifier_randomness,
            &verify_sumcheck_rounds(verifier, &mut sum, folding, 0, is_skip_round).unwrap(),
        );

        num_vars_inter -= folding;
    }

    // FINAL FOLDING
    let final_rounds = *folding_factors.last().unwrap();
    verifier_randomness = extend_point(
        &verifier_randomness,
        &verify_sumcheck_rounds(verifier, &mut sum, final_rounds, 0, false).unwrap(),
    );

    // Check that the randomness vectors are the same
    assert_eq!(prover_randomness, verifier_randomness);

    // Final constant from transcript must match prover's
    let constant_verifier = verifier.next_extension_scalar().unwrap();
    assert_eq!(constant_verifier, constant);

    // EVALUATE EQ(z, r) VIA CONSTRAINTS
    //
    // Evaluate eq(z, r) using the unified constraint evaluation function.
    let eq_eval = eval_constraints_poly::<F, EF>(
        true, // univariate_skip is true for this test
        num_vars,
        K_SKIP_SUMCHECK,
        folding_factors,
        &constraints,
        &alphas,
        &verifier_randomness,
    );

    // FINAL SUMCHECK CHECK
    //
    // Main equation: sum == f(r) · eq(z, r)
    assert_eq!(sum, constant * eq_eval);
}

/// Evaluate f with the same "univariate skip" semantics the prover uses:
/// - Treat the first k variables as a single univariate slot over the 2^k subgroup,
/// - interpolate at r_all[0],
/// - then evaluate the remaining (n - k) variables at r_all[1..].
fn eval_with_skip<F, EF>(
    poly: &EvaluationsList<F>,
    k_skip: usize,
    r_all: &MultilinearPoint<EF>,
) -> EF
where
    F: TwoAdicField,
    EF: TwoAdicField + ExtensionField<F>,
{
    let n = poly.num_variables();
    assert!(k_skip > 0 && k_skip <= n);

    // After with_skip() reverses, layout is:
    // [ r_for_remaining_vars...,  r_skip ]
    let need = 1 + (n - k_skip);
    assert!(
        r_all.num_variables() >= need,
        "need {} challenges (1 + n - k), got {}",
        need,
        r_all.num_variables()
    );

    // - r0 is the **last** element (skip challenge),
    // - "rest" are the first n-k challenges for the remaining variables.
    let r0 = *r_all.last_variable().unwrap();
    let rest = r_all.get_subpoint_over_range(0..(n - k_skip));

    // Reshape f into 2^k × 2^{n-k}, interpolate along the skipped dimension at r0,
    // then evaluate the resulting EF-table on the remaining variables.
    let width = 1 << (n - k_skip);
    let f_mat = poly.clone().into_mat(width);
    let folded_row = interpolate_subgroup::<F, EF, _>(&f_mat, r0);

    EvaluationsList::new(folded_row).evaluate(&rest)
}

#[test]
fn test_sumcheck_prover() {
    // Test for the simplest case: classical sumcheck.
    run_sumcheck_test(&[1, 0], &[1]);
    run_sumcheck_test(&[1, 1], &[1]);
    run_sumcheck_test(&[1, 1], &[9]);
    run_sumcheck_test(&[4, 1], &[9]);
    run_sumcheck_test(&[1, 4], &[9]);
    run_sumcheck_test(&[1, 1, 1], &[1, 1]);
    run_sumcheck_test(&[4, 1, 4], &[9, 9]);
    run_sumcheck_test(&[4, 4, 1], &[9, 9]);
    run_sumcheck_test(&[1, 4, 4], &[9, 9]);

    // Test for the sumcheck with univariate skip optimization.
    run_sumcheck_test_skips(&[6, 1], &[1]);
    run_sumcheck_test_skips(&[6, 1], &[5]);
    run_sumcheck_test_skips(&[6, 4], &[3]);
    run_sumcheck_test_skips(&[6, 0], &[4]);
    run_sumcheck_test_skips(&[8, 2], &[3]);
    run_sumcheck_test_skips(&[6, 2, 2], &[3, 3]);
}

proptest! {
    #[test]
    fn prop_sumcheck_prover_classic(
        (folds, points) in
            // Non-final folds:
            // - Choose 2..=3 rounds so total length becomes 3..=4 after appending the final fold.
            // - Each round folds 1..=5 variables.
            prop::collection::vec(1usize..=5, 2..=3)
            // Final fold ∈ 0..=4
            .prop_flat_map(|prefix| {
                (0usize..=4).prop_map(move |last| {
                    let mut f = prefix.clone();
                    f.push(last);
                    f
                })
            })
            // Keep overall arity modest: sum(folds) ≤ 15.
            .prop_filter("sum(folds) must be small", |f| f.iter().sum::<usize>() <= 15)
            // Build the per-round constraint counts (no choice for the final fold):
            // - points.len() = folds.len() - 1
            // - each in 1..=4.
            .prop_flat_map(|f| {
                let len_pts = f.len() - 1;
                prop::collection::vec(1usize..=4, len_pts)
                    .prop_map(move |pts| (f.clone(), pts))
            })
    ) {
        // Run the complete classic (no-skip) prover/verifier test with this schedule.
        run_sumcheck_test(&folds, &points);
    }
}

proptest! {
    #[test]
    fn prop_sumcheck_prover_with_skip(
        (folds, points) in
            // Build a three-round folding schedule suited for the skip variant:
            // - First round: must be at least the skip threshold so the optimization actually triggers.
            //   We allow a small bump above the threshold to vary the difficulty a bit.
            // - Middle round: ensure there's another real folding step to keep things multi-round.
            // - Final round: allow either a no-op tail or a small final fold.
            (
                0usize..=3,   // small bump above the skip threshold (or none)
                1usize..=4,   // middle fold is a small positive amount
                0usize..=4    // final fold may be zero or small
            )
            // Materialize the schedule: [first >= K_SKIP_SUMCHECK, middle, last]
            .prop_map(|(delta, mid, last)| vec![K_SKIP_SUMCHECK + delta, mid, last])
            // Keep the overall arity modest so evaluation tables stay quick to build and check..
            .prop_filter("sum(folds) should remain modest", |f| f.iter().sum::<usize>() <= K_SKIP_SUMCHECK + 6)
            // Produce exactly one constraint-count per non-final round.
            // For three folds, we generate two constraint counts — each at least one — to ensure
            // every active round contributes a real equality check without blowing up runtime.
            .prop_flat_map(|f| {
                prop::collection::vec(1usize..=4, f.len() - 1)
                    .prop_map(move |pts| (f.clone(), pts))
            })
    ) {
        // Run the end-to-end test using the skip-aware prover/verifier path.
        run_sumcheck_test_skips(&folds, &points);
    }
}<|MERGE_RESOLUTION|>--- conflicted
+++ resolved
@@ -16,14 +16,7 @@
     },
     poly::{evals::EvaluationsList, multilinear::MultilinearPoint},
     whir::{
-<<<<<<< HEAD
         statement::Statement,
-=======
-        statement::{
-            Statement,
-            constraint::{Constraint, linear_combine_constraints},
-        },
->>>>>>> 68611faf
         verifier::sumcheck::verify_sumcheck_rounds,
     },
 };
