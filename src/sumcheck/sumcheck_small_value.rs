--- conflicted
+++ resolved
@@ -72,25 +72,14 @@
 /// Compute the evaluations eq(w_{l0 + 1}, ..., w_{l0 + l/2} ; x) for all x in {0,1}^l/2
 fn precompute_e_in<F: Field>(w: &MultilinearPoint<F>) -> Vec<F> {
     let half_l = w.num_variables() / 2;
-<<<<<<< HEAD
     let w_in = &w.0[NUM_SVO_ROUNDS..NUM_SVO_ROUNDS + half_l];
     eval_eq_in_hypercube(w_in)
 }
 
-// Precomputation needed for Procedure 9 (compute_accumulators).
-// Compute three E_out vectors, one per round i in {0, 1, 2}.
-// For each i, E_out = eq(w_{i+1}, ..., l0, w_{l/2 + l0 + 1}, ..., w_l ; x)
-fn precompute_e_out<F: Field>(w: &MultilinearPoint<F>) -> [Vec<F>; NUM_SVO_ROUNDS] {
-=======
-    let w_in = &w.0[NUM_OF_ROUNDS..NUM_OF_ROUNDS + half_l];
-    eval_eq_in_hypercube(w_in)
-}
-
 /// Precomputation needed for Procedure 9 (compute_accumulators).
 /// Compute three E_out vectors, one per round i in {0, 1, 2}.
-/// For each i, E_out = eq(w_{i+1}, ..., l0, w_{l/2 + l0 + 1}, ..., w_l ; x)
+/// For each i, E_out = eq(w_{i+1}, ..., l0, w_{l/2 + l0 + 1}, ..., w_l ; x) 
 fn precompute_e_out<F: Field>(w: &MultilinearPoint<F>) -> [Vec<F>; NUM_OF_ROUNDS] {
->>>>>>> 179b5da2
     let half_l = w.num_variables() / 2;
     let w_out_len = w.num_variables() - half_l - 1;
 
@@ -141,73 +130,6 @@
                 }
             }
 
-<<<<<<< HEAD
-            let temp_acc = &temp_accumulators;
-
-            // e_out for round i = 0: y in {0,1}^2.
-            let e0_0 = e_out[0][x_out]; // e_out_0(0,0, x_out)
-            let e0_1 = e_out[0][(1 << x_out_num_vars) | x_out]; // e_out_0(0,1, x_out)
-            let e0_2 = e_out[0][(2 << x_out_num_vars) | x_out]; // e_out_0(1,0, x_out)
-            let e0_3 = e_out[0][(3 << x_out_num_vars) | x_out]; // e_out_0(1,1, x_out)
-            // e_out for round i = 1: y in {0,1}.
-            let e1_0 = e_out[1][x_out]; // e_out_1(0, x_out)
-            let e1_1 = e_out[1][(1 << x_out_num_vars) | x_out]; // e_out_1(1, x_out)
-            // e_out for round i = 2: there is no y.
-            let e2 = e_out[2][x_out]; // e_out_2(x_out)
-
-            // We do not use the idx4 function since we are directly computing the indices for efficiency.
-            // We go through each beta = (v, u, y) in {0, 1}^3; we don't compute the cases where the digits are
-            // infinity because we won't need them.
-            // Recall that in `v || u` determines the accumulator's index, `y` determines the e_out factor, and the
-            // whole beta determines de temp_acc.
-
-            // beta = (0,0,0)
-            local_accumulators.accumulate(0, 0, e0_0 * temp_acc[0]); // u = 0, y = 00
-            local_accumulators.accumulate(1, 0, e1_0 * temp_acc[0]); // v = 0, u = 0, y = 0,
-            local_accumulators.accumulate(2, 0, e2 * temp_acc[0]); // v = 00, u = 0
-
-            // beta = (0,0,1)
-            local_accumulators.accumulate(0, 0, e0_1 * temp_acc[1]); // u = 0, y = 01
-            local_accumulators.accumulate(1, 0, e1_1 * temp_acc[1]); //  v = 0, u = 0, y = 1
-            local_accumulators.accumulate(2, 1, e2 * temp_acc[1]); // v = 00, u = 1
-
-            // beta = (0,1,0)
-            local_accumulators.accumulate(0, 0, e0_2 * temp_acc[2]); // u = 0, y = 10
-            local_accumulators.accumulate(1, 1, e1_0 * temp_acc[2]); // v = 0, u = 1, y = 0
-            local_accumulators.accumulate(2, 2, e2 * temp_acc[2]); // v = 01, u = 0
-
-            // beta = (0,1,1)
-            local_accumulators.accumulate(0, 0, e0_3 * temp_acc[3]); // u = 0, y = 11
-            local_accumulators.accumulate(1, 1, e1_1 * temp_acc[3]); // v = 0, u = 1, y = 1
-            local_accumulators.accumulate(2, 3, e2 * temp_acc[3]); // v = 01, u = 1
-
-            // beta = (1,0,0)
-            local_accumulators.accumulate(0, 1, e0_0 * temp_acc[4]); // u = 1, y = 00
-            local_accumulators.accumulate(1, 2, e1_0 * temp_acc[4]); // v = 1, u = 0, y = 0
-            local_accumulators.accumulate(2, 4, e2 * temp_acc[4]); // v = 10, u = 0
-
-            // beta = (1,0,1)
-            local_accumulators.accumulate(0, 1, e0_1 * temp_acc[5]); // u = 1, y = 01
-            local_accumulators.accumulate(1, 2, e1_1 * temp_acc[5]); // v = 1, u = 0, y = 1
-            local_accumulators.accumulate(2, 5, e2 * temp_acc[5]); // v = 10, u = 1
-
-            // beta = (1,1,0)
-            local_accumulators.accumulate(0, 1, e0_2 * temp_acc[6]); // u = 1, y = 10
-            local_accumulators.accumulate(1, 3, e1_0 * temp_acc[6]); // v = 1, u = 1, y = 0
-            local_accumulators.accumulate(2, 6, e2 * temp_acc[6]); // v = 11, u = 0
-
-            // beta = (1,1,1)
-            local_accumulators.accumulate(0, 1, e0_3 * temp_acc[7]); // u = 1, y = 11
-            local_accumulators.accumulate(1, 3, e1_1 * temp_acc[7]); // v = 1, u = 1, y = 1
-            local_accumulators.accumulate(2, 7, e2 * temp_acc[7]); // v = 11, u = 1
-
-            local_accumulators
-        })
-        .reduce(|| Accumulators::<EF>::new_empty(), |a, b| a + b)
-}
-
-// Given a point w = (w_1, ..., w_l), it returns the evaluations of eq(w, x) for all x in {0, 1}^l.
-=======
             // Destructure things since we will access them many times later
             let [t0, t1, t2, t3, t4, t5, t6, t7] = temp_accumulators;
             // Get E_out(y, x_out) for this x_out
@@ -247,7 +169,6 @@
 }
 
 /// Given a point w = (w_1, ..., w_l), it returns the evaluations of eq(w, x) for all x in {0, 1}^l.
->>>>>>> 179b5da2
 pub fn eval_eq_in_hypercube<F: Field>(point: &[F]) -> Vec<F> {
     let n = point.len();
     if n == 0 {
@@ -385,16 +306,8 @@
         l_1 * r_2,           // L_1 1
     ];
 
-<<<<<<< HEAD
     let s_1 = *sum - s_0;
     *sum = s_inf * r_2.square() + (s_1 - s_0 - s_inf) * r_2 + s_0;
-=======
-    let eval_1 = *sum - round_poly_evals[0];
-    *sum = round_poly_evals[1] * r_2.square()
-        + (eval_1 - round_poly_evals[0] - round_poly_evals[1]) * r_2
-        + round_poly_evals[0];
-
->>>>>>> 179b5da2
     // ------------------  Round 3  ------------------
 
     // 1. For u in {0, 1} compute t_3(u).
@@ -880,14 +793,4 @@
         let result = compute_linear_function(&w, &r);
         assert_eq!(result, expected);
     }
-<<<<<<< HEAD
-=======
-
-    fn get_evals_from_l_and_t<F: Field>(l: &[F; 2], t: &[F]) -> [F; 2] {
-        [
-            t[0] * l[0],                   // s(0)
-            (t[1] - t[0]) * (l[1] - l[0]), // s(inf) -> l(inf) = l(1) - l(0)
-        ]
-    }
->>>>>>> 179b5da2
 }