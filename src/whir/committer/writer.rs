--- conflicted
+++ resolved
@@ -125,11 +125,8 @@
 mod tests {
     use p3_baby_bear::{BabyBear, Poseidon2BabyBear};
     use p3_challenger::DuplexChallenger;
-<<<<<<< HEAD
     use p3_dft::Radix2DFTSmallBatch;
-=======
     use p3_multilinear_util::point::MultilinearPoint;
->>>>>>> 7bcf209b
     use p3_symmetric::{PaddingFreeSponge, TruncatedPermutation};
     use rand::{Rng, SeedableRng, rngs::SmallRng};
 
