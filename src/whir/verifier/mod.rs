--- conflicted
+++ resolved
@@ -12,7 +12,9 @@
 use serde::{Deserialize, Serialize};
 use tracing::instrument;
 
-use super::{committer::reader::ParsedCommitment, parameters::RoundConfig};
+use super::{
+    committer::reader::ParsedCommitment, parameters::RoundConfig, utils::get_challenge_stir_queries,
+};
 use crate::{
     alloc::string::ToString,
     constant::K_SKIP_SUMCHECK,
@@ -22,16 +24,10 @@
         EqStatement,
         constraints::{Constraint, evaluator::ConstraintPolyEvaluator, statement::SelectStatement},
         parameters::{InitialPhaseConfig, WhirConfig},
-<<<<<<< HEAD
         proof::{QueryOpening, WhirProof},
         verifier::sumcheck::{
             verify_final_sumcheck_rounds, verify_initial_sumcheck_rounds, verify_sumcheck_rounds,
         },
-=======
-        proof::WhirProof,
-        utils::get_challenge_stir_queries,
-        verifier::sumcheck::verify_sumcheck_rounds,
->>>>>>> a84f85ee
     },
 };
 
@@ -69,11 +65,6 @@
         challenger: &mut Challenger,
         parsed_commitment: &ParsedCommitment<EF, Hash<F, F, DIGEST_ELEMS>>,
         mut statement: EqStatement<EF>,
-<<<<<<< HEAD
-=======
-        proof: &WhirProof<F, EF, DIGEST_ELEMS>,
-        challenger: &mut Challenger,
->>>>>>> a84f85ee
     ) -> Result<MultilinearPoint<EF>, VerifierError>
     where
         H: CryptographicHasher<F, [F; DIGEST_ELEMS]> + Sync,
@@ -96,6 +87,7 @@
                 statement,
                 SelectStatement::initialize(self.num_variables),
             );
+            // Combine claimed evals with combination randomness
             constraint.combine_evals(&mut claimed_eval);
             constraints.push(constraint);
         } else {
@@ -306,26 +298,16 @@
         };
         check_pow_grinding(challenger, pow_witness, params.pow_bits)?;
 
-        // Transcript checkpoint after PoW - only for intermediate rounds
-        // (the prover only calls sample() after PoW for intermediate rounds)
+        // Transcript checkpoint after PoW
         if round_index < self.n_rounds() {
             challenger.sample();
         }
 
-<<<<<<< HEAD
         let stir_challenges_indexes = get_challenge_stir_queries::<Challenger, F, EF>(
             params.domain_size,
             params.folding_factor,
             params.num_queries,
             challenger,
-=======
-        let stir_challenges_indexes = get_challenge_stir_queries::<_, Challenger, _, _>(
-            params.domain_size,
-            params.folding_factor,
-            params.num_queries,
-            verifier_state,
-            None,
->>>>>>> a84f85ee
         )?;
 
         let dimensions = vec![Dimensions {
