use std::ops::Deref;

use p3_challenger::{FieldChallenger, GrindingChallenger};
use p3_commit::{ExtensionMmcs, Mmcs};
use p3_field::{ExtensionField, Field, TwoAdicField};
use p3_matrix::dense::{DenseMatrix, RowMajorMatrix};
use p3_merkle_tree::MerkleTreeMmcs;
use p3_symmetric::{CryptographicHasher, PseudoCompressionFunction};
use round_state::RoundState;
use serde::{Deserialize, Serialize};
use stir::{StirConfig, StirProofHandler, StirQueryGenerator};
use tracing::{info_span, instrument};

use super::{committer::Witness, parameters::WhirConfig, statement::Statement};
use crate::{
    dft::EvalsDft,
    fiat_shamir::{errors::ProofResult, prover::ProverState},
    poly::multilinear::MultilinearPoint,
    utils::parallel_repeat,
    whir::utils::sample_ood_points,
};

<<<<<<< HEAD
pub mod round;
pub mod stir;
=======
pub mod round_state;
pub mod stir_proof;
>>>>>>> 99cf7894

pub type Proof<W, const DIGEST_ELEMS: usize> = Vec<Vec<[W; DIGEST_ELEMS]>>;
pub type Leafs<F> = Vec<Vec<F>>;

#[derive(Debug)]
pub struct Prover<'a, EF, F, H, C, Challenger>(
    /// Reference to the protocol configuration shared across prover components.
    pub &'a WhirConfig<EF, F, H, C, Challenger>,
)
where
    F: Field,
    EF: ExtensionField<F>;

impl<EF, F, H, C, Challenger> Deref for Prover<'_, EF, F, H, C, Challenger>
where
    F: Field,
    EF: ExtensionField<F>,
{
    type Target = WhirConfig<EF, F, H, C, Challenger>;

    fn deref(&self) -> &Self::Target {
        self.0
    }
}

impl<EF, F, H, C, Challenger> Prover<'_, EF, F, H, C, Challenger>
where
    F: TwoAdicField + Ord,
    EF: ExtensionField<F> + TwoAdicField,
    Challenger: FieldChallenger<F> + GrindingChallenger<Witness = F>,
{
    /// Validates that the total number of variables expected by the prover configuration
    /// matches the number implied by the folding schedule and the final rounds.
    ///
    /// This ensures that the recursive folding in the sumcheck protocol terminates
    /// precisely at the expected number of final variables.
    ///
    /// # Returns
    /// `true` if the parameter configuration is consistent, `false` otherwise.
    fn validate_parameters(&self) -> bool {
        self.num_variables
            == self.folding_factor.total_number(self.n_rounds()) + self.final_sumcheck_rounds
    }

    /// Validates that the public statement is compatible with the configured number of variables.
    ///
    /// Ensures the following:
    /// - The number of variables in the statement matches the prover's expectations
    /// - If no initial statement is used, the statement must be empty
    ///
    /// # Parameters
    /// - `statement`: The public constraints that the prover will use
    ///
    /// # Returns
    /// `true` if the statement structure is valid for this protocol instance.
    fn validate_statement(&self, statement: &Statement<EF>) -> bool {
        statement.num_variables() == self.num_variables
            && (self.initial_statement || statement.constraints.is_empty())
    }

    /// Validates that the witness satisfies the structural requirements of the WHIR prover.
    ///
    /// Checks the following conditions:
    /// - The number of OOD (out-of-domain) points equals the number of OOD answers
    /// - If no initial statement is used, the OOD data must be empty
    /// - The multilinear witness polynomial must match the expected number of variables
    ///
    /// # Parameters
    /// - `witness`: The private witness to be verified for structural consistency
    ///
    /// # Returns
    /// `true` if the witness structure matches expectations.
    ///
    /// # Panics
    /// - Panics if OOD lengths are inconsistent
    /// - Panics if OOD data is non-empty despite `initial_statement = false`
    fn validate_witness<const DIGEST_ELEMS: usize>(
        &self,
        witness: &Witness<EF, F, DenseMatrix<F>, DIGEST_ELEMS>,
    ) -> bool {
        assert_eq!(witness.ood_points.len(), witness.ood_answers.len());
        if !self.initial_statement {
            assert!(witness.ood_points.is_empty());
        }
        witness.polynomial.num_variables() == self.num_variables
    }

    /// Executes the full WHIR prover protocol to produce the proof.
    ///
    /// This function takes the public statement and private witness, performs the
    /// multi-round sumcheck-based polynomial folding protocol using DFTs, and returns
    /// a proof that the witness satisfies the statement.
    ///
    /// The proof includes:
    /// - Merkle authentication paths for each round's polynomial commitments
    /// - Final evaluations of the public linear statement constraints at a random point
    ///
    /// # Parameters
    /// - `dft`: A DFT backend used for evaluations
    /// - `prover_state`: Mutable prover state used across rounds (transcript, randomness, etc.)
    /// - `statement`: The public input, consisting of linear or nonlinear constraints
    /// - `witness`: The private witness satisfying the constraints, including committed values
    ///
    /// # Returns
    /// - The final random evaluation point used to evaluate deferred constraints
    /// - The list of evaluations of all deferred constraints at that point
    ///
    /// # Errors
    /// Returns an error if the witness or statement are invalid, or if a round fails.
    #[instrument(skip_all)]
    pub fn prove<const DIGEST_ELEMS: usize>(
        &self,
        dft: &EvalsDft<F>,
        prover_state: &mut ProverState<F, EF, Challenger>,
        statement: Statement<EF>,
        witness: Witness<EF, F, DenseMatrix<F>, DIGEST_ELEMS>,
    ) -> ProofResult<(MultilinearPoint<EF>, Vec<EF>)>
    where
        H: CryptographicHasher<F, [F; DIGEST_ELEMS]>
            + CryptographicHasher<F::Packing, [F::Packing; DIGEST_ELEMS]>
            + Sync,
        C: PseudoCompressionFunction<[F; DIGEST_ELEMS], 2>
            + PseudoCompressionFunction<[F::Packing; DIGEST_ELEMS], 2>
            + Sync,
        [F; DIGEST_ELEMS]: Serialize + for<'de> Deserialize<'de>,
    {
        // Validate parameters
        assert!(
            self.validate_parameters()
                && self.validate_statement(&statement)
                && self.validate_witness(&witness),
            "Invalid prover parameters, statement, or witness"
        );

        // Initialize the round state with inputs and initial polynomial data
        let mut round_state =
            RoundState::initialize_first_round_state(self, prover_state, statement, witness)?;

        // Run the WHIR protocol round-by-round
        for round in 0..=self.n_rounds() {
            self.round(round, dft, prover_state, &mut round_state)?;
        }

        // Reverse the vector of verifier challenges (used as evaluation point)
        //
        // These challenges were pushed in round order; we reverse them to use as a single
        // evaluation point for final statement consistency checks.
        round_state.randomness_vec.reverse();
        let constraint_eval = MultilinearPoint::new(round_state.randomness_vec);

        // Hints for deferred constraints
        let deferred = round_state
            .statement
            .constraints
            .iter()
            .filter(|constraint| constraint.defer_evaluation)
            .map(|constraint| constraint.point.eq_poly(&constraint_eval))
            .collect::<Vec<_>>();

        prover_state.hint_extension_scalars(&deferred);

        Ok((constraint_eval, deferred))
    }

    #[instrument(skip_all, fields(round_number = round_index, log_size = self.num_variables - self.folding_factor.total_number(round_index)))]
    #[allow(clippy::too_many_lines)]
    fn round<const DIGEST_ELEMS: usize>(
        &self,
        round_index: usize,
        dft: &EvalsDft<F>,
        prover_state: &mut ProverState<F, EF, Challenger>,
        round_state: &mut RoundState<EF, F, F, DenseMatrix<F>, DIGEST_ELEMS>,
    ) -> ProofResult<()>
    where
        H: CryptographicHasher<F, [F; DIGEST_ELEMS]>
            + CryptographicHasher<F::Packing, [F::Packing; DIGEST_ELEMS]>
            + Sync,
        C: PseudoCompressionFunction<[F; DIGEST_ELEMS], 2>
            + PseudoCompressionFunction<[F::Packing; DIGEST_ELEMS], 2>
            + Sync,
        [F; DIGEST_ELEMS]: Serialize + for<'de> Deserialize<'de>,
    {
        let folded_evaluations = &round_state.sumcheck_prover.evals;
        let num_variables = self.num_variables - self.folding_factor.total_number(round_index);
        assert_eq!(num_variables, folded_evaluations.num_variables());

        // Base case: final round reached
        if round_index == self.n_rounds() {
            return self.final_round(round_index, prover_state, round_state);
        }

        let round_params = &self.round_parameters[round_index];

        // Compute the folding factors for later use
        let folding_factor_next = self.folding_factor.at_round(round_index + 1);

        // Compute polynomial evaluations and build Merkle tree
        let domain_reduction = 1 << self.rs_reduction_factor(round_index);
        let new_domain_size = round_state.domain_size / domain_reduction;
        let inv_rate = new_domain_size / folded_evaluations.num_evals();
        let folded_matrix = info_span!("fold matrix").in_scope(|| {
            let evals_repeated = info_span!("repeating evals")
                .in_scope(|| parallel_repeat(folded_evaluations.as_slice(), inv_rate));
            // Do DFT on only interleaved polys to be folded.
            info_span!(
                "dft",
                height = evals_repeated.len() >> folding_factor_next,
                width = 1 << folding_factor_next
            )
            .in_scope(|| {
                dft.dft_algebra_batch_by_evals(RowMajorMatrix::new(
                    evals_repeated,
                    1 << folding_factor_next,
                ))
            })
        });

        let mmcs = MerkleTreeMmcs::<F::Packing, F::Packing, H, C, DIGEST_ELEMS>::new(
            self.merkle_hash.clone(),
            self.merkle_compress.clone(),
        );
        let extension_mmcs = ExtensionMmcs::new(mmcs);
        let (root, prover_data) =
            info_span!("commit matrix").in_scope(|| extension_mmcs.commit_matrix(folded_matrix));

        prover_state.add_base_scalars(root.as_ref());

        // Handle OOD (Out-Of-Domain) samples
        let (ood_points, ood_answers) = sample_ood_points(
            prover_state,
            round_params.ood_samples,
            num_variables,
            |point| info_span!("ood evaluation").in_scope(|| folded_evaluations.evaluate(point)),
        );

        // CRITICAL: Perform proof-of-work grinding to finalize the transcript before querying.
        //
        // This is a crucial security step to prevent a malicious prover from influencing the
        // verifier's challenges.
        //
        // The verifier's query locations (the `stir_challenges`) are generated based on the
        // current transcript state, which includes the prover's polynomial commitment (the Merkle
        // root) for this round. Without grinding, a prover could repeatedly try different
        // commitments until they find one that results in "easy" queries, breaking soundness.
        //
        // By forcing the prover to perform this expensive proof-of-work *after* committing but
        // *before* receiving the queries, we make it computationally infeasible to "shop" for
        // favorable challenges. The grinding effectively "locks in" the prover's commitment.
        prover_state.pow_grinding(round_params.pow_bits);

        // STIR Queries - Generate challenges using the query generator abstraction
        let query_generator = StirQueryGenerator::new(round_params.num_queries);
        let challenges = query_generator.compute_challenges(
            round_state,
            prover_state,
            &ood_points,
            self.folding_factor.at_round(round_index),
            num_variables,
        )?;

        // Extract challenges for compatibility with existing processing code
        let (ood_challenges, stir_challenges, stir_challenges_indexes) = (
            challenges.ood_challenges,
            challenges.stir_challenges,
            challenges.challenge_indices,
        );

        // Process STIR queries
        let stir_config = StirConfig::builder()
            .initial_statement(self.initial_statement)
            .univariate_skip(self.univariate_skip)
            .folding_factor_at_round(self.folding_factor.at_round(0))
            .build();
        let stir_handler =
            StirProofHandler::new(&self.merkle_hash, &self.merkle_compress, stir_config);
        let stir_evaluations = stir_handler.process_stir_queries(
            round_index,
            &stir_challenges_indexes,
            round_state,
            prover_state,
        );

        // Randomness for combination
        let combination_randomness_gen: EF = prover_state.sample();
        let ood_combination_randomness: Vec<_> = combination_randomness_gen
            .powers()
            .collect_n(ood_challenges.len());
        round_state.sumcheck_prover.add_new_equality(
            &ood_challenges,
            &ood_answers,
            &ood_combination_randomness,
        );
        let stir_combination_randomness = combination_randomness_gen
            .powers()
            .skip(ood_challenges.len())
            .take(stir_challenges.len())
            .collect::<Vec<_>>();

        round_state.sumcheck_prover.add_new_base_equality(
            &stir_challenges,
            &stir_evaluations,
            &stir_combination_randomness,
        );

        let folding_randomness = round_state.sumcheck_prover.compute_sumcheck_polynomials(
            prover_state,
            folding_factor_next,
            round_params.folding_pow_bits,
        );

        let start_idx = self.folding_factor.total_number(round_index);
        let dst_randomness =
            &mut round_state.randomness_vec[start_idx..][..folding_randomness.num_variables()];

        for (dst, src) in dst_randomness
            .iter_mut()
            .zip(folding_randomness.iter().rev())
        {
            *dst = *src;
        }

        // Update round state
        round_state.domain_size = new_domain_size;
        round_state.next_domain_gen =
            F::two_adic_generator(new_domain_size.ilog2() as usize - folding_factor_next);
        round_state.folding_randomness = folding_randomness;
        round_state.merkle_prover_data = Some(prover_data);

        Ok(())
    }

    #[instrument(skip_all)]
    fn final_round<const DIGEST_ELEMS: usize>(
        &self,
        round_index: usize,
        prover_state: &mut ProverState<F, EF, Challenger>,
        round_state: &mut RoundState<EF, F, F, DenseMatrix<F>, DIGEST_ELEMS>,
    ) -> ProofResult<()>
    where
        H: CryptographicHasher<F, [F; DIGEST_ELEMS]>
            + CryptographicHasher<F::Packing, [F::Packing; DIGEST_ELEMS]>
            + Sync,
        C: PseudoCompressionFunction<[F; DIGEST_ELEMS], 2>
            + PseudoCompressionFunction<[F::Packing; DIGEST_ELEMS], 2>
            + Sync,
        [F; DIGEST_ELEMS]: Serialize + for<'de> Deserialize<'de>,
    {
        // Directly send coefficients of the polynomial to the verifier.
        prover_state.add_extension_scalars(round_state.sumcheck_prover.evals.as_slice());

        // CRITICAL: Perform proof-of-work grinding to finalize the transcript before querying.
        //
        // This is a crucial security step to prevent a malicious prover from influencing the
        // verifier's challenges.
        //
        // The verifier's query locations (the `stir_challenges`) are generated based on the
        // current transcript state, which includes the prover's polynomial commitment (the Merkle
        // root) for this round. Without grinding, a prover could repeatedly try different
        // commitments until they find one that results in "easy" queries, breaking soundness.
        //
        // By forcing the prover to perform this expensive proof-of-work *after* committing but
        // *before* receiving the queries, we make it computationally infeasible to "shop" for
        // favorable challenges. The grinding effectively "locks in" the prover's commitment.
        prover_state.pow_grinding(self.final_pow_bits);

        // Final verifier queries and answers. The indices are over the folded domain.
        // Use the STIR query generator for final challenge generation
        let final_challenge_indexes = StirQueryGenerator::generate_final_queries(
            // The size of the original domain before folding
            round_state.domain_size,
            // The folding factor we used to fold the previous polynomial
            self.folding_factor.at_round(round_index),
            // Number of final verification queries
            self.final_queries,
            prover_state,
        )?;

        // Process final proofs
        let stir_config = StirConfig::builder()
            .initial_statement(self.initial_statement)
            .univariate_skip(self.univariate_skip)
            .folding_factor_at_round(self.folding_factor.at_round(round_index))
            .build();
        let stir_handler =
            StirProofHandler::new(&self.merkle_hash, &self.merkle_compress, stir_config);
        stir_handler.process_final_proofs(final_challenge_indexes, round_state, prover_state);

        // Run final sumcheck if required
        if self.final_sumcheck_rounds > 0 {
            let final_folding_randomness =
                round_state.sumcheck_prover.compute_sumcheck_polynomials(
                    prover_state,
                    self.final_sumcheck_rounds,
                    self.final_folding_pow_bits,
                );
            let start_idx = self.folding_factor.total_number(round_index);
            let rand_dst = &mut round_state.randomness_vec
                [start_idx..start_idx + final_folding_randomness.num_variables()];

            for (dst, src) in rand_dst
                .iter_mut()
                .zip(final_folding_randomness.iter().rev())
            {
                *dst = *src;
            }
        }

        Ok(())
    }
}<|MERGE_RESOLUTION|>--- conflicted
+++ resolved
@@ -20,13 +20,8 @@
     whir::utils::sample_ood_points,
 };
 
-<<<<<<< HEAD
-pub mod round;
+pub mod round_state;
 pub mod stir;
-=======
-pub mod round_state;
-pub mod stir_proof;
->>>>>>> 99cf7894
 
 pub type Proof<W, const DIGEST_ELEMS: usize> = Vec<Vec<[W; DIGEST_ELEMS]>>;
 pub type Leafs<F> = Vec<Vec<F>>;
