--- conflicted
+++ resolved
@@ -5,14 +5,11 @@
 use p3_multilinear_util::{eq::eval_eq, point::MultilinearPoint};
 use tracing::instrument;
 
-<<<<<<< HEAD
 use crate::{
     poly::{evals::EvaluationsList, multilinear::MultilinearPoint},
     sumcheck::utils::eval_select,
 };
-=======
 use crate::poly::evals::EvaluationsList;
->>>>>>> 7bcf209b
 
 /// Represents a weight function used in polynomial evaluations.
 ///
