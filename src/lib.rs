pub mod dft;
<<<<<<< HEAD
pub mod dft_multiradix;
pub mod domain;
=======
>>>>>>> d862c864
pub mod fiat_shamir;
pub mod parameters;
pub mod poly;
pub mod sumcheck;
pub mod utils;
pub mod whir;<|MERGE_RESOLUTION|>--- conflicted
+++ resolved
@@ -1,9 +1,5 @@
 pub mod dft;
-<<<<<<< HEAD
 pub mod dft_multiradix;
-pub mod domain;
-=======
->>>>>>> d862c864
 pub mod fiat_shamir;
 pub mod parameters;
 pub mod poly;
